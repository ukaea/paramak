
import json
import math
import os
import warnings
from collections import defaultdict
from pathlib import Path

import matplotlib.pyplot as plt
import numpy as np

try:
    import openmc
except ImportError:
    warnings.warn('OpenMC not found, NeutronicsModelFromReactor.simulate \
            method not available', UserWarning)

try:
    import neutronics_material_maker as nmm
except ImportError:
    warnings.warn("neutronics_material_maker not found, \
            NeutronicsModelFromReactor.materials can't accept strings or \
            neutronics_material_maker objects", UserWarning)


class NeutronicsModel():
    """Creates a neuronics model of the provided shape geometry with assigned
    materials, source and neutronics tallies. There are three methods
    available for producing the imprinted and merged h5m geometry (PyMoab, PPP
    or Trelis) and one method of producing non imprinted and non merged
    geometry (PyMoab). make_watertight is also used to seal the DAGMC geoemtry.
    If using the Trelis option you must have the
    make_faceteted_neutronics_model.py in the same directory as your Python
    script. Further details on imprinting and merging are available on the
    DAGMC homepage
    https://svalinn.github.io/DAGMC/usersguide/trelis_basics.html
    The Parallel-PreProcessor is an open-source tool available
    https://github.com/ukaea/parallel-preprocessor and can be used in
    conjunction with the OCC_faceter
    (https://github.com/makeclean/occ_faceter) to create imprinted and
    merged geometry while Trelis (also known as Cubit) is available from
    the CoreForm website https://www.coreform.com/

    Arguments:
        geometry (paramak.Shape, paramak.Rector): The geometry to convert to a
            neutronics model. e.g. geometry=paramak.RotateMixedShape() or
            reactor=paramak.BallReactor() .
        cell_tallies (list of strings): the cell based tallies to calculate,
            options include TBR, heating and flux
        materials (dict): Where the dictionary keys are the material tag
            and the dictionary values are either a string, openmc.Material,
            neutronics-material-maker.Material or
            neutronics-material-maker.MultiMaterial. All components within the
            geometry object must be accounted for. Material tags required
            for a Reactor or Shape can be obtained with .material_tags.
        mesh_tally_2D (list of strings): the mesh based tallies to calculate,
            options include tritium_production, heating and flux
        fusion_power (float): the power in watts emitted by the fusion
            reaction recalling that each DT fusion reaction emitts 17.6 MeV or
            2.819831e-12 Joules
        simulation_batches (int): the number of batch to simulate.
        simulation_particles_per_batch: (int): particles per batch.
        source (openmc.Source()): the particle source to use during the
            OpenMC simulation.
        merge_tolerance (float): the tolerance to use when merging surfaces.
            Defaults to 1e-4.
        faceting_tolerance (float): the tolerance to use when faceting surfaces.
            Defaults to 1e-1.
        mesh_2D_resolution (tuple of ints): The mesh resolution in the height
            and width directions. The larger the resolution the finer the mesh
            and more computational intensity is required to converge each mesh
            element.
    """

    def __init__(
        self,
        geometry,
        source,
        materials,
        cell_tallies=None,
        mesh_tally_2D=None,
        mesh_tally_3D=None,
        simulation_batches=100,
        simulation_particles_per_batch=10000,
        max_lost_particles=10,
        faceting_tolerance=1e-1,
        merge_tolerance=1e-4,
        mesh_2D_resolution=(400, 400),
        mesh_3D_resolution=(100, 100, 100),
        fusion_power=1e9  # convert from watts to activity source_activity
    ):

        self.materials = materials
        self.geometry = geometry
        self.source = source
        self.cell_tallies = cell_tallies
        self.mesh_tally_2D = mesh_tally_2D
        self.mesh_tally_3D = mesh_tally_3D
        self.simulation_batches = simulation_batches
        self.simulation_particles_per_batch = simulation_particles_per_batch
        self.max_lost_particles = max_lost_particles
        self.faceting_tolerance = faceting_tolerance
        self.merge_tolerance = merge_tolerance
        self.mesh_2D_resolution = mesh_2D_resolution
        self.mesh_3D_resolution = mesh_3D_resolution
        self.model = None
        self.fusion_power = fusion_power

    @property
    def faceting_tolerance(self):
        return self._faceting_tolerance

    @faceting_tolerance.setter
    def faceting_tolerance(self, value):
        if not isinstance(value, (int, float)):
            raise TypeError(
                "NeutronicsModelFromReactor.faceting_tolerance should be a\
                number (floats or ints are accepted)")
        if value < 0:
            raise ValueError(
                "NeutronicsModelFromReactor.faceting_tolerance should be a\
                positive number")
        self._faceting_tolerance = value

    @property
    def merge_tolerance(self):
        return self._merge_tolerance

    @merge_tolerance.setter
    def merge_tolerance(self, value):
        if not isinstance(value, (int, float)):
            raise TypeError(
                "NeutronicsModelFromReactor.merge_tolerance should be a\
                number (floats or ints are accepted)")
        if value < 0:
            raise ValueError(
                "NeutronicsModelFromReactor.merge_tolerance should be a\
                positive number")
        self._merge_tolerance = value

    @property
    def cell_tallies(self):
        return self._cell_tallies

    @cell_tallies.setter
    def cell_tallies(self, value):
        if value is not None:
            if not isinstance(value, list):
                raise TypeError(
                    "NeutronicsModelFromReactor.cell_tallies should be a\
                    list")
            output_options = ['TBR', 'heating', 'flux', 'fast flux', 'dose']
            for entry in value:
                if entry not in output_options:
                    raise ValueError(
                        "NeutronicsModelFromReactor.cell_tallies argument",
                        entry,
                        "not allowed, the following options are supported",
                        output_options)
        self._cell_tallies = value

    @property
    def mesh_tally_2D(self):
        return self._mesh_tally_2D

    @mesh_tally_2D.setter
    def mesh_tally_2D(self, value):
        if value is not None:
            if not isinstance(value, list):
                raise TypeError(
                    "NeutronicsModelFromReactor.mesh_tally_2D should be a\
                    list")
            output_options = ['tritium_production', 'heating', 'flux',
                              'fast flux', 'dose']
            for entry in value:
                if entry not in output_options:
                    raise ValueError(
                        "NeutronicsModelFromReactor.mesh_tally_2D argument",
                        entry,
                        "not allowed, the following options are supported",
                        output_options)
        self._mesh_tally_2D = value

    @property
    def mesh_tally_3D(self):
        return self._mesh_tally_3D

    @mesh_tally_3D.setter
    def mesh_tally_3D(self, value):
        if value is not None:
            if not isinstance(value, list):
                raise TypeError(
                    "NeutronicsModelFromReactor.mesh_tally_3D should be a\
                    list")
            output_options = ['tritium_production', 'heating', 'flux',
                              'fast flux', 'dose']
            for entry in value:
                if entry not in output_options:
                    raise ValueError(
                        "NeutronicsModelFromReactor.mesh_tally_3D argument",
                        entry,
                        "not allowed, the following options are supported",
                        output_options)
        self._mesh_tally_3D = value

    @property
    def materials(self):
        return self._materials

    @materials.setter
    def materials(self, value):
        if not isinstance(value, dict):
            raise TypeError("NeutronicsModelFromReactor.materials should be a\
                dictionary")
        self._materials = value

    @property
    def simulation_batches(self):
        return self._simulation_batches

    @simulation_batches.setter
    def simulation_batches(self, value):
        if isinstance(value, float):
            value = int(value)
        if not isinstance(value, int):
            raise TypeError(
                "NeutronicsModelFromReactor.simulation_batches should be an int")
        if value < 2:
            raise ValueError(
                "The minimum of setting for simulation_batches is 2"
            )
        self._simulation_batches = value

    @property
    def simulation_particles_per_batch(self):
        return self._simulation_particles_per_batch

    @simulation_particles_per_batch.setter
    def simulation_particles_per_batch(self, value):
        if isinstance(value, float):
            value = int(value)
        if not isinstance(value, int):
            raise TypeError(
                "NeutronicsModelFromReactor.simulation_particles_per_batch\
                    should be an int")
        self._simulation_particles_per_batch = value

    def create_material(self, material_tag, material_entry):
        if isinstance(material_entry, str):
            openmc_material = nmm.Material(
                material_entry,
                material_tag=material_tag).openmc_material
        elif isinstance(material_entry, openmc.Material):
            # sets the material name in the event that it had not been set
            material_entry.name = material_tag
            openmc_material = material_entry
        elif isinstance(material_entry, (nmm.Material, nmm.MultiMaterial)):
            # sets the material tag in the event that it had not been set
            material_entry.material_tag = material_tag
            openmc_material = material_entry.openmc_material
        else:
            raise TypeError("materials must be either a str, \
                openmc.Material, nmm.MultiMaterial or nmm.Material object \
                not a ", type(material_entry), material_entry)
        return openmc_material

    def create_materials(self):
        # # checks all the required materials are present
        # for reactor_material in self.geometry.material_tags:
        #     if reactor_material not in self.materials.keys():
        #         raise ValueError(
        #             "material included by the reactor model has not \
        #             been added", reactor_material)

        # # checks that no extra materials we added
        # for reactor_material in self.materials.keys():
        #     if reactor_material not in self.geometry.material_tags:
        #         raise ValueError(
        #             "material has been added that is not needed for this \
        #             reactor model", reactor_material)

        openmc_materials = {}
        for material_tag, material_entry in self.materials.items():
            openmc_material = self.create_material(
                material_tag, material_entry)
            openmc_materials[material_tag] = openmc_material

        self.openmc_materials = openmc_materials

        self.mats = openmc.Materials(list(self.openmc_materials.values()))

        return self.mats

    def create_neutronics_geometry(self, method=None):
        """Produces a dagmc.h5m neutronics file compatable with DAGMC
        simulations.

        Arguments:
            method: (str): The method to use when making the imprinted and
                merged geometry. Options are "ppp", "trelis", "pymoab".
                Defaults to None.
        """

        os.system('rm dagmc_not_watertight.h5m')
        os.system('rm dagmc.h5m')

        if method not in ['ppp', 'trelis', 'pymoab']:
            raise ValueError(
                "the method using in create_neutronics_geometry \
                should be either ppp or trelis not", method)

        if method == 'ppp':

            self.geometry.export_stp()
            self.geometry.export_neutronics_description()
            # as the installer connects to the system python not the conda
            # python this full path is needed for now
            if os.system(
                    '/usr/bin/python3 /usr/bin/geomPipeline.py manifest.json') != 0:
                raise ValueError(
                    "geomPipeline.py failed, check PPP is installed")

            # TODO allow tolerance to be user controlled
            if os.system(
                    'occ_faceter manifest_processed/manifest_processed.brep') != 0:
                raise ValueError(
                    "occ_faceter failed, check occ_faceter is install and the \
                    occ_faceter/bin folder is in the path directory")
            self._make_watertight()

        elif method == 'trelis':
            self.geometry.export_stp()
            self.geometry.export_neutronics_description()

            if not Path("make_faceteted_neutronics_model.py").is_file():
                raise FileNotFoundError(
                    "The make_faceteted_neutronics_model.py was \
                    not found in the directory")
            os.system("trelis -batch -nographics make_faceteted_neutronics_model.py \"faceting_tolerance='" +
                      str(self.faceting_tolerance) + "'\" \"merge_tolerance='" + str(self.merge_tolerance) + "'\"")

            if not Path("dagmc_not_watertight.h5m").is_file():
                raise ValueError("The dagmc_not_watertight.h5m was not found \
                    in the directory, the Trelis stage has failed")
            self._make_watertight()

        elif method == 'pymoab':

            self.geometry.export_h5m(
                filename='dagmc.h5m',
                tolerance=self.faceting_tolerance
            )

        print('neutronics model saved as dagmc.h5m')

    def _make_watertight(self):
        """Runs the DAGMC make_watertight script thatt seals the facetets of
        the geometry"""

        if not Path("dagmc_not_watertight.h5m").is_file():
            raise ValueError(
                "Failed to create a dagmc_not_watertight.h5m file")

        if os.system(
                "make_watertight dagmc_not_watertight.h5m -o dagmc.h5m") != 0:
            raise ValueError(
                "make_watertight failed, check DAGMC is install and the \
                    DAGMC/bin folder is in the path directory")

    def create_neutronics_model(self, method=None):
        """Uses OpenMC python API to make a neutronics model, including tallies
        (cell_tallies and mesh_tally_2D), simulation settings (batches,
        particles per batch).

        Arguments:
            method: (str): The method to use when making the imprinted and
                merged geometry. Options are "ppp", "trelis", "pymoab".
                Defaults to None.
        """

        self.create_materials()

        self.create_neutronics_geometry(method=method)

        # this is the underlying geometry container that is filled with the
        # faceteted DGAMC CAD model
        self.universe = openmc.Universe()
        geom = openmc.Geometry(self.universe)

        # settings for the number of neutrons to simulate
        settings = openmc.Settings()
        settings.batches = self.simulation_batches
        settings.inactive = 0
        settings.particles = self.simulation_particles_per_batch
        settings.run_mode = "fixed source"
        settings.dagmc = True
        settings.photon_transport = True
        settings.source = self.source
        settings.max_lost_particles = self.max_lost_particles

        # details about what neutrons interactions to keep track of (tally)
        tallies = openmc.Tallies()

        if self.mesh_tally_3D is not None:
            mesh_xyz = openmc.RegularMesh(mesh_id=1, name='3d_mesh')
            mesh_xyz.dimension = self.mesh_3D_resolution
            mesh_xyz.lower_left = [
                -self.geometry.largest_dimension,
                -self.geometry.largest_dimension,
                -self.geometry.largest_dimension
            ]

            mesh_xyz.upper_right = [
                self.geometry.largest_dimension,
                self.geometry.largest_dimension,
                self.geometry.largest_dimension
            ]

            for standard_tally in self.mesh_tally_3D:
                if standard_tally == 'tritium_production':
                    score = '(n,Xt)'  # where X is a wild card
                    prefix = 'tritium_production'
                else:
                    score = standard_tally
                    prefix = standard_tally

                mesh_filter = openmc.MeshFilter(mesh_xyz)
                tally = openmc.Tally(name=prefix + '_on_3D_mesh')
                tally.filters = [mesh_filter]
                tally.scores = [score]
                tallies.append(tally)

        if self.mesh_tally_2D is not None:

            # Create mesh which will be used for tally
            mesh_xz = openmc.RegularMesh(mesh_id=2, name='2d_mesh_xz')

            mesh_xz.dimension = [
                self.mesh_2D_resolution[1],
                1,
                self.mesh_2D_resolution[0]
            ]

            mesh_xz.lower_left = [
                -self.geometry.largest_dimension,
                -1,
                -self.geometry.largest_dimension
            ]

            mesh_xz.upper_right = [
                self.geometry.largest_dimension,
                1,
                self.geometry.largest_dimension
            ]

            mesh_xy = openmc.RegularMesh(mesh_id=3, name='2d_mesh_xy')
            mesh_xy.dimension = [
                self.mesh_2D_resolution[1],
                self.mesh_2D_resolution[0],
                1
            ]

            mesh_xy.lower_left = [
                -self.geometry.largest_dimension,
                -self.geometry.largest_dimension,
                -1
            ]

            mesh_xy.upper_right = [
                self.geometry.largest_dimension,
                self.geometry.largest_dimension,
                1
            ]

            mesh_yz = openmc.RegularMesh(mesh_id=4, name='2d_mesh_yz')
            mesh_yz.dimension = [
                1,
                self.mesh_2D_resolution[1],
                self.mesh_2D_resolution[0]
            ]

            mesh_yz.lower_left = [
                -1,
                -self.geometry.largest_dimension,
                -self.geometry.largest_dimension
            ]

            mesh_yz.upper_right = [
                1,
                self.geometry.largest_dimension,
                self.geometry.largest_dimension
            ]

            for standard_tally in self.mesh_tally_2D:
                if standard_tally == 'tritium_production':
                    score = '(n,Xt)'  # where X is a wild card
                    prefix = 'tritium_production'
                else:
                    score = standard_tally
                    prefix = standard_tally

                for mesh_filter, plane in zip(
                        [mesh_xz, mesh_xy, mesh_yz], ['xz', 'xy', 'yz']):
                    mesh_filter = openmc.MeshFilter(mesh_filter)
                    tally = openmc.Tally(name=prefix + '_on_2D_mesh_' + plane)
                    tally.filters = [mesh_filter]
                    tally.scores = [score]
                    tallies.append(tally)

        if self.cell_tallies is not None:

            for standard_tally in self.cell_tallies:
                if standard_tally == 'TBR':
                    score = '(n,Xt)'  # where X is a wild card
                    sufix = 'TBR'
                else:
                    score = standard_tally
                    sufix = standard_tally

                for key, value in self.openmc_materials.items():
                    if key != 'DT_plasma':
                        material_filter = openmc.MaterialFilter(value)
                        tally = openmc.Tally(name=key + "_" + sufix)
                        tally.filters = [material_filter]
                        tally.scores = [score]
                        tallies.append(tally)

        # make the model from gemonetry, materials, settings and tallies
        self.model = openmc.model.Model(geom, self.mats, settings, tallies)

    def simulate(self, verbose=True, method=None):
        """Run the OpenMC simulation. Deletes exisiting simulation output
        (summary.h5) if files exists.

        Arguments:
            verbose (Boolean, optional): Print the output from OpenMC (true)
                to the terminal and don't print the OpenMC output (false).
                Defaults to True.
            method (str): The method to use when making the imprinted and
                merged geometry. Options are "ppp", "trelis", "pymoab".
                Defaults to pymoab.

        Returns:
            dict: the simulation output filename
        """

        self.create_neutronics_model(method=method)

        # Deletes summary.h5m if it already exists.
        # This avoids permission problems when trying to overwrite the file
        os.system('rm summary.h5')

        self.output_filename = self.model.run(output=verbose)
        self.results = self.get_results()

        return self.output_filename

    def get_results(self):
        """Reads the output file from the neutronics simulation
        and prints the TBR tally result to screen

        Returns:
            dict: a dictionary of the simulation results
        """

        # open the results file
        statepoint = openmc.StatePoint(self.output_filename)

        results = defaultdict(dict)

        # access the tallies
<<<<<<< HEAD
        for key, tally in statepoint.tallies.items():
=======
        for tally in sp.tallies.values():
>>>>>>> 4c9583e3

            if tally.name == 'TBR':

                df = tally.get_pandas_dataframe()
                tally_result = df["mean"].sum()
                tally_std_dev = df['std. dev.'].sum()
                results[tally.name] = {
                    'result': tally_result,
                    'std. dev.': tally_std_dev,
                }

            if tally.name.endswith('heating'):

                df = tally.get_pandas_dataframe()
                tally_result = df["mean"].sum()
                tally_std_dev = df['std. dev.'].sum()
                results[tally.name]['MeV per source particle'] = {
                    'result': tally_result / 1e6,
                    'std. dev.': tally_std_dev / 1e6,
                }
                results[tally.name]['Watts'] = {
                    'result': tally_result * 1.602176487e-19 * (self.fusion_power / ((17.58 * 1e6) / 6.2415090744e18)),
                    'std. dev.': tally_std_dev * 1.602176487e-19 * (self.fusion_power / ((17.58 * 1e6) / 6.2415090744e18)),
                }

            if tally.name.endswith('flux'):

                df = tally.get_pandas_dataframe()
                tally_result = df["mean"].sum()
                tally_std_dev = df['std. dev.'].sum()
                results[tally.name]['Flux per source particle'] = {
                    'result': tally_result,
                    'std. dev.': tally_std_dev,
                }

            if tally.name.startswith('tritium_production_on_2D_mesh'):

                my_tally = statepoint.get_tally(name=tally.name)
                my_slice = my_tally.get_slice(scores=['(n,Xt)'])

                my_slice.mean.shape = self.mesh_2D_resolution

                fig = plt.subplot()
                fig.imshow(my_slice.mean).get_figure().savefig(
                    'tritium_production_on_2D_mesh' + tally.name[-3:], dpi=300)
                fig.clear()

            if tally.name.startswith('heating_on_2D_mesh'):

                my_tally = statepoint.get_tally(name=tally.name)
                my_slice = my_tally.get_slice(scores=['heating'])

                my_slice.mean.shape = self.mesh_2D_resolution

                fig = plt.subplot()
                fig.imshow(my_slice.mean).get_figure().savefig(
                    'heating_on_2D_mesh' + tally.name[-3:], dpi=300)
                fig.clear()

            if tally.name.startswith('flux_on_2D_mesh'):

                my_tally = statepoint.get_tally(name=tally.name)
                my_slice = my_tally.get_slice(scores=['flux'])

                my_slice.mean.shape = self.mesh_2D_resolution

                fig = plt.subplot()
                fig.imshow(my_slice.mean).get_figure().savefig(
                    'flux_on_2D_mesh' + tally.name[-3:], dpi=300)
                fig.clear()

            if '_on_3D_mesh' in tally.name:
                mesh_id = 1
                mesh = statepoint.meshes[mesh_id]

                xs = np.linspace(
                    mesh.lower_left[0],
                    mesh.upper_right[0],
                    mesh.dimension[0] + 1
                )
                ys = np.linspace(
                    mesh.lower_left[1],
                    mesh.upper_right[1],
                    mesh.dimension[1] + 1
                )
                zs = np.linspace(
                    mesh.lower_left[2],
                    mesh.upper_right[2],
                    mesh.dimension[2] + 1
                )
                tally = statepoint.get_tally(name=tally.name)

                data = tally.mean[:, 0, 0]
                error = tally.std_dev[:, 0, 0]

                data = data.tolist()
                error = error.tolist()

                for counter, i in enumerate(data):
                    if math.isnan(i):
                        data[counter] = 0.

                for counter, i in enumerate(error):
                    if math.isnan(i):
                        error[counter] = 0.

                self.write_vtk(
                    xs=xs,
                    ys=ys,
                    zs=zs,
                    tally_label=tally.name,
                    tally_data=data,
                    error_data=error,
                    outfile=tally.name + '.vtk'
                )

        self.results = json.dumps(results, indent=4, sort_keys=True)

        return results

    def write_vtk(
            self,
            xs,
            ys,
            zs,
            tally_label,
            tally_data,
            error_data,
            outfile):
        try:
            import vtk
        except (ImportError, ModuleNotFoundError):
            msg = "Conversion to VTK requested," \
                "but the Python VTK module is not installed."
            raise ImportError(msg)

        vtk_box = vtk.vtkRectilinearGrid()

        vtk_box.SetDimensions(len(xs), len(ys), len(zs))

        vtk_x_array = vtk.vtkDoubleArray()
        vtk_x_array.SetName('x-coords')
        vtk_x_array.SetArray(xs, len(xs), True)
        vtk_box.SetXCoordinates(vtk_x_array)

        vtk_y_array = vtk.vtkDoubleArray()
        vtk_y_array.SetName('y-coords')
        vtk_y_array.SetArray(ys, len(ys), True)
        vtk_box.SetYCoordinates(vtk_y_array)

        vtk_z_array = vtk.vtkDoubleArray()
        vtk_z_array.SetName('z-coords')
        vtk_z_array.SetArray(zs, len(zs), True)
        vtk_box.SetZCoordinates(vtk_z_array)

        tally = np.array(tally_data)
        tally_data = vtk.vtkDoubleArray()
        tally_data.SetName(tally_label)
        tally_data.SetArray(tally, tally.size, True)

        error = np.array(error_data)
        error_data = vtk.vtkDoubleArray()
        error_data.SetName("error_tag")
        error_data.SetArray(error, error.size, True)

        vtk_box.GetCellData().AddArray(tally_data)
        vtk_box.GetCellData().AddArray(error_data)

        writer = vtk.vtkRectilinearGridWriter()

        writer.SetFileName(outfile)

        writer.SetInputData(vtk_box)

        print('Writing %s' % outfile)

        writer.Write()<|MERGE_RESOLUTION|>--- conflicted
+++ resolved
@@ -569,11 +569,7 @@
         results = defaultdict(dict)
 
         # access the tallies
-<<<<<<< HEAD
-        for key, tally in statepoint.tallies.items():
-=======
         for tally in sp.tallies.values():
->>>>>>> 4c9583e3
 
             if tally.name == 'TBR':
 
