
import os
import pathlib
import shutil
import warnings
from pathlib import Path
from typing import List
from paramak import get_neutronics_results_from_statepoint_file
import json

try:
    import openmc
except ImportError:
    warnings.warn('OpenMC not found, NeutronicsModelFromReactor.simulate \
            method not available', UserWarning)

try:
    import neutronics_material_maker as nmm
except ImportError:
    warnings.warn("neutronics_material_maker not found, \
            NeutronicsModelFromReactor.materials can't accept strings or \
            neutronics_material_maker objects", UserWarning)


class NeutronicsModel():
    """Creates a neuronics model of the provided shape geometry with assigned
    materials, source and neutronics tallies. There are three methods
    available for producing the the DAGMC h5m file. The PyMoab option is able
    to produce non imprinted and non merged geometry so is more suited to
    individual components or reactors without touching surfaces. Trelis is
    the only method currently able to produce imprinted and merged DAGMC h5m
    geometry. PPP is a experimental route that has not been fully demonstrated
    yet but is partly intergrated to test this promising new method.
    make_watertight is also used to seal the DAGMC geoemtry produced by Trelis.
    Further details on imprinting and merging are available on the
    DAGMC homepage
    https://svalinn.github.io/DAGMC/usersguide/trelis_basics.html
    The Parallel-PreProcessor is an open-source tool available
    https://github.com/ukaea/parallel-preprocessor and can be used in
    conjunction with the OCC_faceter
    (https://github.com/makeclean/occ_faceter) to create imprinted and
    merged geometry while Trelis (also known as Cubit) is available from
    the CoreForm website https://www.coreform.com/ version 17.1 is the version
    of Trelis used when testing the Paramak code.

    Arguments:
        geometry (paramak.Shape, paramak.Rector): The geometry to convert to a
            neutronics model. e.g. geometry=paramak.RotateMixedShape() or
            reactor=paramak.BallReactor() .
        cell_tallies (list of strings): the cell based tallies to calculate,
            options include TBR, heating and flux
        materials (dict): Where the dictionary keys are the material tag
            and the dictionary values are either a string, openmc.Material,
            neutronics-material-maker.Material or
            neutronics-material-maker.MultiMaterial. All components within the
            geometry object must be accounted for. Material tags required
            for a Reactor or Shape can be obtained with .material_tags.
        mesh_tally_2D (list of strings): the mesh based tallies to calculate,
            options include tritium_production, heating and flux
        fusion_power (float): the power in watts emitted by the fusion
            reaction recalling that each DT fusion reaction emitts 17.6 MeV or
            2.819831e-12 Joules
        simulation_batches (int): the number of batch to simulate.
        simulation_particles_per_batch: (int): particles per batch.
        source (openmc.Source()): the particle source to use during the
            OpenMC simulation.
        merge_tolerance (float): the tolerance to use when merging surfaces.
            Defaults to 1e-4.
        faceting_tolerance (float): the tolerance to use when faceting surfaces.
            Defaults to 1e-1.
        mesh_2D_resolution (tuple of ints): The mesh resolution in the height
            and width directions. The larger the resolution the finer the mesh
            and more computational intensity is required to converge each mesh
            element.
    """

    def __init__(
        self,
        geometry,
        source,
        materials,
        cell_tallies=None,
        mesh_tally_2D=None,
        mesh_tally_3D=None,
        simulation_batches: int = 100,
        simulation_particles_per_batch: int = 10000,
        max_lost_particles: int = 10,
        faceting_tolerance: float = 1e-1,
        merge_tolerance: float = 1e-4,
        mesh_2D_resolution: float = (400, 400),
        mesh_3D_resolution: float = (100, 100, 100),
        fusion_power: float = 1e9  # convert from watts to activity source_activity
    ):

        self.materials = materials
        self.geometry = geometry
        self.source = source
        self.cell_tallies = cell_tallies
        self.mesh_tally_2D = mesh_tally_2D
        self.mesh_tally_3D = mesh_tally_3D
        self.simulation_batches = simulation_batches
        self.simulation_particles_per_batch = simulation_particles_per_batch
        self.max_lost_particles = max_lost_particles
        self.faceting_tolerance = faceting_tolerance
        self.merge_tolerance = merge_tolerance
        self.mesh_2D_resolution = mesh_2D_resolution
        self.mesh_3D_resolution = mesh_3D_resolution
        self.fusion_power = fusion_power
        self.model = None
        self.tallies = None
        self.output_filename = None

    @property
    def faceting_tolerance(self):
        return self._faceting_tolerance

    @faceting_tolerance.setter
    def faceting_tolerance(self, value):
        if not isinstance(value, (int, float)):
            raise TypeError(
                "NeutronicsModelFromReactor.faceting_tolerance should be a\
                number (floats or ints are accepted)")
        if value < 0:
            raise ValueError(
                "NeutronicsModelFromReactor.faceting_tolerance should be a\
                positive number")
        self._faceting_tolerance = value

    @property
    def merge_tolerance(self):
        return self._merge_tolerance

    @merge_tolerance.setter
    def merge_tolerance(self, value):
        if not isinstance(value, (int, float)):
            raise TypeError(
                "NeutronicsModelFromReactor.merge_tolerance should be a\
                number (floats or ints are accepted)")
        if value < 0:
            raise ValueError(
                "NeutronicsModelFromReactor.merge_tolerance should be a\
                positive number")
        self._merge_tolerance = value

    @property
    def cell_tallies(self):
        return self._cell_tallies

    @cell_tallies.setter
    def cell_tallies(self, value):
        if value is not None:
            if not isinstance(value, list):
                raise TypeError(
                    "NeutronicsModelFromReactor.cell_tallies should be a\
                    list")
            output_options = ['TBR', 'heating', 'flux', 'spectra', 'dose']
            for entry in value:
                if entry not in output_options:
                    raise ValueError(
                        "NeutronicsModelFromReactor.cell_tallies argument",
                        entry,
                        "not allowed, the following options are supported",
                        output_options)
        self._cell_tallies = value

    @property
    def mesh_tally_2D(self):
        return self._mesh_tally_2D

    @mesh_tally_2D.setter
    def mesh_tally_2D(self, value):
        if value is not None:
            if not isinstance(value, list):
                raise TypeError(
                    "NeutronicsModelFromReactor.mesh_tally_2D should be a\
                    list")
            output_options = ['tritium_production', 'heating', 'flux',
                              'fast flux', 'dose']
            for entry in value:
                if entry not in output_options:
                    raise ValueError(
                        "NeutronicsModelFromReactor.mesh_tally_2D argument",
                        entry,
                        "not allowed, the following options are supported",
                        output_options)
        self._mesh_tally_2D = value

    @property
    def mesh_tally_3D(self):
        return self._mesh_tally_3D

    @mesh_tally_3D.setter
    def mesh_tally_3D(self, value):
        if value is not None:
            if not isinstance(value, list):
                raise TypeError(
                    "NeutronicsModelFromReactor.mesh_tally_3D should be a\
                    list")
            output_options = ['tritium_production', 'heating', 'flux',
                              'fast flux', 'dose']
            for entry in value:
                if entry not in output_options:
                    raise ValueError(
                        "NeutronicsModelFromReactor.mesh_tally_3D argument",
                        entry,
                        "not allowed, the following options are supported",
                        output_options)
        self._mesh_tally_3D = value

    @property
    def materials(self):
        return self._materials

    @materials.setter
    def materials(self, value):
        if not isinstance(value, dict):
            raise TypeError("NeutronicsModelFromReactor.materials should be a\
                dictionary")
        self._materials = value

    @property
    def simulation_batches(self):
        return self._simulation_batches

    @simulation_batches.setter
    def simulation_batches(self, value):
        if isinstance(value, float):
            value = int(value)
        if not isinstance(value, int):
            raise TypeError(
                "NeutronicsModelFromReactor.simulation_batches should be an int")
        if value < 2:
            raise ValueError(
                "The minimum of setting for simulation_batches is 2"
            )
        self._simulation_batches = value

    @property
    def simulation_particles_per_batch(self):
        return self._simulation_particles_per_batch

    @simulation_particles_per_batch.setter
    def simulation_particles_per_batch(self, value):
        if isinstance(value, float):
            value = int(value)
        if not isinstance(value, int):
            raise TypeError(
                "NeutronicsModelFromReactor.simulation_particles_per_batch\
                    should be an int")
        self._simulation_particles_per_batch = value

    def create_material(self, material_tag: str, material_entry):
        if isinstance(material_entry, str):
            openmc_material = nmm.Material(
                material_entry,
                material_tag=material_tag).openmc_material
        elif isinstance(material_entry, openmc.Material):
            # sets the material name in the event that it had not been set
            material_entry.name = material_tag
            openmc_material = material_entry
        elif isinstance(material_entry, (nmm.Material, nmm.MultiMaterial)):
            # sets the material tag in the event that it had not been set
            material_entry.material_tag = material_tag
            openmc_material = material_entry.openmc_material
        else:
            raise TypeError("materials must be either a str, \
                openmc.Material, nmm.MultiMaterial or nmm.Material object \
                not a ", type(material_entry), material_entry)
        return openmc_material

    def create_materials(self):
        # # checks all the required materials are present
        # for reactor_material in self.geometry.material_tags:
        #     if reactor_material not in self.materials.keys():
        #         raise ValueError(
        #             "material included by the reactor model has not \
        #             been added", reactor_material)

        # # checks that no extra materials we added
        # for reactor_material in self.materials.keys():
        #     if reactor_material not in self.geometry.material_tags:
        #         raise ValueError(
        #             "material has been added that is not needed for this \
        #             reactor model", reactor_material)

        openmc_materials = {}
        for material_tag, material_entry in self.materials.items():
            openmc_material = self.create_material(
                material_tag, material_entry)
            openmc_materials[material_tag] = openmc_material

        self.openmc_materials = openmc_materials

        self.mats = openmc.Materials(list(self.openmc_materials.values()))

        return self.mats

    def create_neutronics_geometry(self, method: str = None):
        """Produces a dagmc.h5m neutronics file compatable with DAGMC
        simulations.

        Arguments:
            method: (str): The method to use when making the imprinted and
                merged geometry. Options are "ppp", "trelis", "pymoab" and
                None.  Defaults to None.
        """

        if method in ['ppp', 'trelis', 'pymoab']:
            os.system('rm dagmc_not_watertight.h5m')
            os.system('rm dagmc.h5m')
        elif method is None and Path('dagmc.h5m').is_file():
            print('Using previously made dagmc.h5m file')
        else:
            raise ValueError(
                "the method using in create_neutronics_geometry \
                should be either ppp, trelis, pymoab or None.", method)

        if method == 'ppp':

            self.geometry.export_stp()
            self.geometry.export_neutronics_description()
            # as the installer connects to the system python not the conda
            # python this full path is needed for now
            if os.system(
                    '/usr/bin/python3 /usr/bin/geomPipeline.py manifest.json') != 0:
                raise ValueError(
                    "geomPipeline.py failed, check PPP is installed")

            # TODO allow tolerance to be user controlled
            if os.system(
                    'occ_faceter manifest_processed/manifest_processed.brep') != 0:
                raise ValueError(
                    "occ_faceter failed, check occ_faceter is install and the \
                    occ_faceter/bin folder is in the path directory")
            self._make_watertight()

        elif method == 'trelis':
            self.geometry.export_stp()
            self.geometry.export_neutronics_description()

            shutil.copy(
                src=pathlib.Path(__file__).parent.absolute() /
                'make_faceteted_neutronics_model.py',
                dst=pathlib.Path().absolute())

            if not Path("make_faceteted_neutronics_model.py").is_file():
                raise FileNotFoundError(
                    "The make_faceteted_neutronics_model.py was \
                    not found in the directory")
            os.system("trelis -batch -nographics make_faceteted_neutronics_model.py \"faceting_tolerance='" +
                      str(self.faceting_tolerance) + "'\" \"merge_tolerance='" + str(self.merge_tolerance) + "'\"")

            if not Path("dagmc_not_watertight.h5m").is_file():
                raise ValueError("The dagmc_not_watertight.h5m was not found \
                    in the directory, the Trelis stage has failed")
            self._make_watertight()

        elif method == 'pymoab':

            self.geometry.export_h5m(
                filename='dagmc.h5m',
                tolerance=self.faceting_tolerance
            )
        return 'dagmc.h5m'

    def _make_watertight(self):
        """Runs the DAGMC make_watertight script thatt seals the facetets of
        the geometry"""

        if not Path("dagmc_not_watertight.h5m").is_file():
            raise ValueError(
                "Failed to create a dagmc_not_watertight.h5m file")

        if os.system(
                "make_watertight dagmc_not_watertight.h5m -o dagmc.h5m") != 0:
            raise ValueError(
                "make_watertight failed, check DAGMC is install and the \
                    DAGMC/bin folder is in the path directory")

    def create_neutronics_model(self, method: str = None):
        """Uses OpenMC python API to make a neutronics model, including tallies
        (cell_tallies and mesh_tally_2D), simulation settings (batches,
        particles per batch).

        Arguments:
            method: (str): The method to use when making the imprinted and
                merged geometry. Options are "ppp", "trelis", "pymoab".
                Defaults to None.
        """

        self.create_materials()

        self.create_neutronics_geometry(method=method)

        # this is the underlying geometry container that is filled with the
        # faceteted DGAMC CAD model
        self.universe = openmc.Universe()
        geom = openmc.Geometry(self.universe)

        # settings for the number of neutrons to simulate
        settings = openmc.Settings()
        settings.batches = self.simulation_batches
        settings.inactive = 0
        settings.particles = self.simulation_particles_per_batch
        settings.run_mode = "fixed source"
        settings.dagmc = True
        settings.photon_transport = True
        settings.source = self.source
        settings.max_lost_particles = self.max_lost_particles

        # details about what neutrons interactions to keep track of (tally)
        self.tallies = openmc.Tallies()

        if self.mesh_tally_3D is not None:
            mesh_xyz = openmc.RegularMesh(mesh_id=1, name='3d_mesh')
            mesh_xyz.dimension = self.mesh_3D_resolution
            mesh_xyz.lower_left = [
                -self.geometry.largest_dimension,
                -self.geometry.largest_dimension,
                -self.geometry.largest_dimension
            ]

            mesh_xyz.upper_right = [
                self.geometry.largest_dimension,
                self.geometry.largest_dimension,
                self.geometry.largest_dimension
            ]

            for standard_tally in self.mesh_tally_3D:
                if standard_tally == 'tritium_production':
                    score = '(n,Xt)'  # where X is a wild card
                    prefix = 'tritium_production'
                else:
                    score = standard_tally
                    prefix = standard_tally

                mesh_filter = openmc.MeshFilter(mesh_xyz)
                tally = openmc.Tally(name=prefix + '_on_3D_mesh')
                tally.filters = [mesh_filter]
                tally.scores = [score]
                self.tallies.append(tally)

        if self.mesh_tally_2D is not None:

            # Create mesh which will be used for tally
            mesh_xz = openmc.RegularMesh(mesh_id=2, name='2d_mesh_xz')

            mesh_xz.dimension = [
                self.mesh_2D_resolution[1],
                1,
                self.mesh_2D_resolution[0]
            ]

            mesh_xz.lower_left = [
                -self.geometry.largest_dimension,
                -1,
                -self.geometry.largest_dimension
            ]

            mesh_xz.upper_right = [
                self.geometry.largest_dimension,
                1,
                self.geometry.largest_dimension
            ]

            mesh_xy = openmc.RegularMesh(mesh_id=3, name='2d_mesh_xy')
            mesh_xy.dimension = [
                self.mesh_2D_resolution[1],
                self.mesh_2D_resolution[0],
                1
            ]

            mesh_xy.lower_left = [
                -self.geometry.largest_dimension,
                -self.geometry.largest_dimension,
                -1
            ]

            mesh_xy.upper_right = [
                self.geometry.largest_dimension,
                self.geometry.largest_dimension,
                1
            ]

            mesh_yz = openmc.RegularMesh(mesh_id=4, name='2d_mesh_yz')
            mesh_yz.dimension = [
                1,
                self.mesh_2D_resolution[1],
                self.mesh_2D_resolution[0]
            ]

            mesh_yz.lower_left = [
                -1,
                -self.geometry.largest_dimension,
                -self.geometry.largest_dimension
            ]

            mesh_yz.upper_right = [
                1,
                self.geometry.largest_dimension,
                self.geometry.largest_dimension
            ]

            for standard_tally in self.mesh_tally_2D:
                if standard_tally == 'tritium_production':
                    score = '(n,Xt)'  # where X is a wild card
                    prefix = 'tritium_production'
                else:
                    score = standard_tally
                    prefix = standard_tally

                for mesh_filter, plane in zip(
                        [mesh_xz, mesh_xy, mesh_yz], ['xz', 'xy', 'yz']):
                    mesh_filter = openmc.MeshFilter(mesh_filter)
                    tally = openmc.Tally(name=prefix + '_on_2D_mesh_' + plane)
                    tally.filters = [mesh_filter]
                    tally.scores = [score]
                    self.tallies.append(tally)

        if self.cell_tallies is not None:

            for standard_tally in self.cell_tallies:
                if standard_tally == 'TBR':
                    score = '(n,Xt)'  # where X is a wild card
                    sufix = 'TBR'
                    tally = openmc.Tally(name='TBR')
                    tally.scores = [score]
                    self.tallies.append(tally)
                    self._add_tally_for_every_material(sufix, score)

                elif standard_tally == 'spectra':
                    neutron_particle_filter = openmc.ParticleFilter([
                                                                    'neutron'])
                    photon_particle_filter = openmc.ParticleFilter(['photon'])
                    energy_bins = openmc.mgxs.GROUP_STRUCTURES['CCFE-709']
                    energy_filter = openmc.EnergyFilter(energy_bins)

                    self._add_tally_for_every_material(
                        'neutron_spectra',
                        'flux',
                        [neutron_particle_filter, energy_filter]
                    )

                    self._add_tally_for_every_material(
                        'photon_spectra',
                        'flux',
                        [photon_particle_filter, energy_filter]
                    )
                else:
                    score = standard_tally
                    sufix = standard_tally
                    self._add_tally_for_every_material(sufix, score)

        # make the model from gemonetry, materials, settings and tallies
        self.model = openmc.model.Model(
            geom, self.mats, settings, self.tallies)

    def _add_tally_for_every_material(self, sufix: str, score: str,
                                      additional_filters: List = None) -> None:
        """Adds a tally to self.tallies for every material.

        Arguments:
            sufix: the string to append to the end of the tally name to help
                identify the tally later.
            score: the openmc.Tally().scores value that contribute to the tally
        """
        if additional_filters is None:
            additional_filters = []
        for key, value in self.openmc_materials.items():
            if key != 'DT_plasma':
                material_filter = openmc.MaterialFilter(value)
                tally = openmc.Tally(name=key + '_' + sufix)
                tally.filters = [material_filter] + additional_filters
                tally.scores = [score]
                self.tallies.append(tally)

<<<<<<< HEAD
    def simulate(self, verbose: bool = True, method: str = None,
            cell_tally_results_filename: str='results.json'):
=======
    def simulate(self, verbose=True, method=None,
                 cell_tally_results_filename='results.json'):
>>>>>>> 040adb42
        """Run the OpenMC simulation. Deletes exisiting simulation output
        (summary.h5) if files exists.

        Arguments:
            verbose (Boolean, optional): Print the output from OpenMC (true)
                to the terminal and don't print the OpenMC output (false).
                Defaults to True.
            method (str): The method to use when making the imprinted and
                merged geometry. Options are "ppp", "trelis", "pymoab".
                Defaults to pymoab.

        Returns:
            dict: the simulation output filename
        """

        self.create_neutronics_model(method=method)

        # Deletes summary.h5m if it already exists.
        # This avoids permission problems when trying to overwrite the file
        os.system('rm summary.h5')
        os.system('rm satepoint.' + str(self.simulation_batches) + '.h5')

        # this removes any old file from previous simulations
        os.system('rm geometry.xml')
        os.system('rm materials.xml')
        os.system('rm settings.xml')
        os.system('rm tallies.xml')

        self.statepoint_filename = self.model.run(output=verbose)
        self.results = get_neutronics_results_from_statepoint_file(
            statepoint_filename=self.statepoint_filename,
            fusion_power=self.fusion_power
        )

        with open(cell_tally_results_filename, 'w') as outfile:
            json.dump(self.results, outfile, indent=4, sort_keys=True)

        return self.statepoint_filename<|MERGE_RESOLUTION|>--- conflicted
+++ resolved
@@ -574,13 +574,8 @@
                 tally.scores = [score]
                 self.tallies.append(tally)
 
-<<<<<<< HEAD
     def simulate(self, verbose: bool = True, method: str = None,
             cell_tally_results_filename: str='results.json'):
-=======
-    def simulate(self, verbose=True, method=None,
-                 cell_tally_results_filename='results.json'):
->>>>>>> 040adb42
         """Run the OpenMC simulation. Deletes exisiting simulation output
         (summary.h5) if files exists.
 
