--- conflicted
+++ resolved
@@ -5,18 +5,16 @@
 import shutil
 import warnings
 from pathlib import Path
-<<<<<<< HEAD
+
 from typing import List, Tuple, Optional, Union
 
-from paramak import get_neutronics_results_from_statepoint_file
-import paramak
-=======
-from typing import List, Optional
 
 from paramak import get_neutronics_results_from_statepoint_file
 from paramak.neutronics_utils import create_inital_particles, extract_points_from_initial_source
 from paramak.utils import plotly_trace
->>>>>>> a8ad6c35
+from paramak import get_neutronics_results_from_statepoint_file
+import paramak
+
 
 try:
     import openmc
