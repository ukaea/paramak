--- conflicted
+++ resolved
@@ -1,6 +1,5 @@
 import os
 
-<<<<<<< HEAD
 try:
     from parametric_plasma_source import PlasmaSource, SOURCE_SAMPLING_PATH
 except ImportError as err:
@@ -20,8 +19,6 @@
         NeutronicsModelFromReactor.materials can't accept strings or \
         neutronics_material_maker objects")
 
-=======
->>>>>>> a059914f
 
 class NeutronicsModelFromReactor():
     """Creates a neuronics model of the provided reactor geometry with assigned
@@ -81,7 +78,6 @@
         self.reactor = reactor
         self.materials = materials
         self.tallies = tallies
-<<<<<<< HEAD
         self.ion_density_origin = ion_density_origin
         self.ion_density_peaking_factor = ion_density_peaking_factor
         self.ion_density_pedestal = ion_density_pedestal
@@ -95,23 +91,6 @@
         self.ion_temperature_beta = ion_temperature_beta
         self.simulation_batches=simulation_batches
         self.simulation_particles_per_batches=simulation_particles_per_batches
-=======
-        # self.ion_density_origin = ion_density_origin
-        # self.ion_density_peaking_factor = ion_density_peaking_factor
-        # self.ion_density_pedestal = ion_density_pedestal
-        # self.ion_density_separatrix = ion_density_separatrix
-        # self.ion_temperature_origin = ion_temperature_origin
-        # self.ion_temperature_peaking_factor = ion_temperature_peaking_factor
-        # self.ion_temperature_pedestal = ion_temperature_pedestal
-        # self.ion_temperature_separatrix = ion_temperature_separatrix
-        # self.pedestal_radius = pedestal_radius
-        # self.shafranov_shift = shafranov_shift
-        # self.triangularity = triangularity
-        # self.ion_temperature_beta = ion_temperature_beta
-        self.simulation_batches = simulation_batches
-        self.simulation_particles_per_batches = simulation_particles_per_batches
->>>>>>> a059914f
-
 
     @property
     def materials(self):
@@ -133,13 +112,8 @@
         if isinstance(value, float):
             value = int(value)
         if not isinstance(value, int):
-<<<<<<< HEAD
-            raise ValueError("NeutronicsModelFromReactor.simulation_batches \
-                should be an int")
-=======
             raise ValueError(
                 "NeutronicsModelFromReactor.simulation_batches should be an int")
->>>>>>> a059914f
         self._simulation_batches = value
 
     @property
@@ -177,8 +151,9 @@
         return self.mats
 
     def create_plasma_source(self):
-
-<<<<<<< HEAD
+        """Uses the parametric-plasma-source to create a ditributed neutron
+        source for use in the simulation"""
+
         self.pedestal_radius = self.pedestal_radius_factor * (self.reactor.minor_radius  / 100)
 
         my_plasma = PlasmaSource(
@@ -205,15 +180,6 @@
         source.parameters = str(my_plasma)
 
         self.source = source
-=======
-        # details of the birth locations and energy of the neutronis
-        source = openmc.Source()
-        source.space = openmc.stats.Point((self.reactor.major_radius, 0, 0))
-        source.angle = openmc.stats.Isotropic()
-        source.energy = openmc.stats.Discrete([14e6], [1])
-
-        self.plasma_source = source
->>>>>>> a059914f
 
         return source
 
@@ -267,7 +233,6 @@
             tally.filters = [material_filter]
             tally.scores = ["(n,Xt)"]  # where X is a wild card
             tallies.append(tally)
-<<<<<<< HEAD
         
         if 'heat' in self.tallies:
             for key, value in self.openmc_materials.items():
@@ -276,19 +241,6 @@
                 tally.filters = [material_filter]
                 tally.scores = ["heating"]
                 tallies.append(tally)
-                
-=======
-
-        # if 'blanket_heat'
-
-        if 'center_column_shield_heat':
-            blanket_mat = self.openmc_materials['center_column_shield_mat']
-            material_filter = openmc.MaterialFilter(blanket_mat)
-            tally = openmc.Tally(name="center_column_shield_heat")
-            tally.filters = [material_filter]
-            tally.scores = ["heating"]
-            tallies.append(tally)
->>>>>>> a059914f
 
         # make the model from gemonetry, materials, settings and tallies
         self.model = openmc.model.Model(geom, self.mats, settings, tallies)
@@ -333,15 +285,9 @@
                 print("TBR (Tritium Breeding Ratio) = ", tally_result,
                       '+/-', tally_std_dev)
 
-<<<<<<< HEAD
             if tally.name.endswith('heat'):
                 print(tally.name+ " heating = ", tally_result,
                         'eV per source particle +/-', tally_std_dev)
-=======
-            if identifier == 'center_column_shield_heat':
-                print("Center column shield heating = ", tally_result,
-                      'eV per source particle +/-', tally_std_dev)
->>>>>>> a059914f
 
         self.results = results
 
