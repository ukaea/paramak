
import json
import os
import warnings
from collections import defaultdict
from pathlib import Path

import matplotlib.pyplot as plt

try:
    import openmc
except BaseException:
    warnings.warn('OpenMC not found, NeutronicsModelFromReactor.simulate \
            method not available', UserWarning)

try:
    import neutronics_material_maker as nmm
except BaseException:
    warnings.warn("neutronics_material_maker not found, \
            NeutronicsModelFromReactor.materials can't accept strings or \
            neutronics_material_maker objects", UserWarning)


class NeutronicsModelFromReactor():
    """Creates a neuronics model of the provided reactor geometry with assigned
    materials, plasma source and neutronics tallies.

    Arguments:
        reactor (paramak.Reactor): The reactor object to convert to a
            neutronics model. e.g. reactor=paramak.BallReactor() or
            reactor=paramak.SubmersionReactor() .
        materials (dict): Where the dictionary keys are the material tag
            and the dictionary values are either a string, openmc.Material,
            neutronics-material-maker.Material or
            neutronics-material-maker.MultiMaterial. All components within the
            Reactor() object must be accounted for. Material tags required
            for the reactor can be obtained with Reactor().material_tags.
        cell_tallies (list of strings): the cell based tallies to calculate,
            options include TBR, heating and flux
        mesh_tally_2D (list of strings): the mesh based tallies to calculate,
            options include tritium_production, heating and flux
        fusion_power (float): the power in watts emitted by the fusion
            reaction recalling that each DT fusion reaction emitts 17.6 MeV or
            2.819831e-12 Joules
<<<<<<< HEAD
        simulation_batches: (int): the number of batch to simulate.
=======
        method (str): The method to use when making the imprinted and
            merged geometry. Options are 'trelis' or 'ppp'. Further details
            on imprinting and merging are available on the DAGMC homepage
            https://svalinn.github.io/DAGMC/usersguide/trelis_basics.html
            The Parallel-PreProcessor is an open-source tool available
            https://github.com/ukaea/parallel-preprocessor and can be used
            in conjunction with the OCC_faceter
            (https://github.com/makeclean/occ_faceter) to create imprinted
            and merged geometry while Trelis (also known as Cubit) is
            available from the CoreForm website https://www.coreform.com/
        simulation_batches (int): the number of batch to simulate.
>>>>>>> 47e8abb2
        simulation_particles_per_batch: (int): particles per batch.
        source (openmc.Source()): the particle source to use during the
            OpenMC simulation. 
        merge_tolerance (float): the tolerance to use when merging surfaces.
            Defaults to 1e-4.
        faceting_tolerance (float): the tolerance to use when faceting surfaces.
            Defaults to 1e-1.
        mesh_2D_resolution (tuple of ints): The mesh resolution in the height
            and width directions. The larger the resolution the finer the mesh
            and more computational intensity is required to converge each mesh
            element.
    """

    def __init__(
        self,
        reactor,
        materials,
        source,
        cell_tallies=None,
        mesh_tally_2D=None,
        fusion_power=1e9,
        simulation_batches=100,
        simulation_particles_per_batch=10000,
        max_lost_particles=10,
        faceting_tolerance=1e-1,
        merge_tolerance=1e-4,
        mesh_2D_resolution=(400, 400)
    ):

        self.reactor = reactor
        self.materials = materials
        self.cell_tallies = cell_tallies
        self.mesh_tally_2D = mesh_tally_2D
<<<<<<< HEAD
        self.ion_density_origin = ion_density_origin
        self.ion_density_peaking_factor = ion_density_peaking_factor
        self.ion_density_pedestal = ion_density_pedestal
        self.ion_density_separatrix = ion_density_separatrix
        self.ion_temperature_origin = ion_temperature_origin
        self.ion_temperature_peaking_factor = ion_temperature_peaking_factor
        self.ion_temperature_pedestal = ion_temperature_pedestal
        self.ion_temperature_separatrix = ion_temperature_separatrix
        self.pedestal_radius_factor = pedestal_radius_factor
        self.shafranov_shift = shafranov_shift
        self.ion_temperature_beta = ion_temperature_beta
=======
        self.method = 'ppp'
>>>>>>> 47e8abb2
        self.simulation_batches = simulation_batches
        self.simulation_particles_per_batch = simulation_particles_per_batch
        self.max_lost_particles = max_lost_particles
        self.faceting_tolerance = faceting_tolerance
        self.merge_tolerance = merge_tolerance
        self.mesh_2D_resolution = mesh_2D_resolution
        self.source = source
        self.model = None
        self.fusion_power = fusion_power

        # Only 360 degree models are supported for now as reflecting surfaces
        # are needed for sector models and they are not currently supported
        if reactor.rotation_angle != 360:
            reactor.rotation_angle = 360
            print('remaking reactor as it was not set to 360 degrees')
            reactor.solid
            # TODO make use of reactor.create_solids() here

    @property
    def faceting_tolerance(self):
        return self._faceting_tolerance

    @faceting_tolerance.setter
    def faceting_tolerance(self, value):
        if not isinstance(value, (int, float)):
            raise ValueError(
                "NeutronicsModelFromReactor.faceting_tolerance should be a\
                number (floats or ints are accepted)")
        if value < 0:
            raise ValueError(
                "NeutronicsModelFromReactor.faceting_tolerance should be a\
                positive number")
        self._faceting_tolerance = value

    @property
    def merge_tolerance(self):
        return self._merge_tolerance

    @merge_tolerance.setter
    def merge_tolerance(self, value):
        if not isinstance(value, (int, float)):
            raise ValueError(
                "NeutronicsModelFromReactor.merge_tolerance should be a\
                number (floats or ints are accepted)")
        if value < 0:
            raise ValueError(
                "NeutronicsModelFromReactor.merge_tolerance should be a\
                positive number")
        self._merge_tolerance = value

    @property
    def cell_tallies(self):
        return self._cell_tallies

    @cell_tallies.setter
    def cell_tallies(self, value):
        if value is not None:
            if not isinstance(value, list):
                raise ValueError(
                    "NeutronicsModelFromReactor.cell_tallies should be a\
                    list")
            output_options = ['TBR', 'heating', 'flux', 'fast flux', 'dose']
            for entry in value:
                if entry not in output_options:
                    raise ValueError(
                        "NeutronicsModelFromReactor.cell_tallies argument",
                        entry,
                        "not allowed, the following options are supported",
                        output_options)
        self._cell_tallies = value

    @property
    def mesh_tally_2D(self):
        return self._mesh_tally_2D

    @mesh_tally_2D.setter
    def mesh_tally_2D(self, value):
        if value is not None:
            if not isinstance(value, list):
                raise ValueError(
                    "NeutronicsModelFromReactor.mesh_tally_2D should be a\
                    list")
            output_options = ['tritium_production', 'heating', 'flux',
                              'fast flux', 'dose']
            for entry in value:
                if entry not in output_options:
                    raise ValueError(
                        "NeutronicsModelFromReactor.mesh_tally_2D argument",
                        entry,
                        "not allowed, the following options are supported",
                        output_options)
        self._mesh_tally_2D = value

    @property
    def materials(self):
        return self._materials

    @materials.setter
    def materials(self, value):
        if not isinstance(value, dict):
            raise ValueError("NeutronicsModelFromReactor.materials should be a\
                dictionary")
        self._materials = value

    @property
    def simulation_batches(self):
        return self._simulation_batches

    @simulation_batches.setter
    def simulation_batches(self, value):
        if isinstance(value, float):
            value = int(value)
        if not isinstance(value, int):
            raise ValueError(
                "NeutronicsModelFromReactor.simulation_batches should be an int")
        self._simulation_batches = value

    @property
    def simulation_particles_per_batch(self):
        return self._simulation_particles_per_batch

    @simulation_particles_per_batch.setter
    def simulation_particles_per_batch(self, value):
        if isinstance(value, float):
            value = int(value)
        if not isinstance(value, int):
            raise ValueError(
                "NeutronicsModelFromReactor.simulation_particles_per_batch\
                    should be an int")
        self._simulation_particles_per_batch = value

    def create_materials(self):
        # checks all the required materials are present
        for reactor_material in self.reactor.material_tags:
            if reactor_material not in self.materials.keys():
                raise ValueError(
                    "material included by the reactor model has not \
                    been added", reactor_material)

        # checks that no extra materials we added
        for reactor_material in self.materials.keys():
            if reactor_material not in self.reactor.material_tags:
                raise ValueError(
                    "material has been added that is not needed for this \
                    reactor model", reactor_material)

        openmc_materials = {}
        for material_tag, material_entry in self.materials.items():
            if isinstance(material_entry, str):
                material = nmm.Material(
                    material_entry, material_tag=material_tag)
                openmc_materials[material_tag] = material.openmc_material
            elif isinstance(material_entry, openmc.Material):
                # sets the material name in the event that it had not been set
                material_entry.name = material_tag
                openmc_materials[material_tag] = material_entry
            elif isinstance(material_entry, (nmm.Material, nmm.MultiMaterial)):
                # sets the material tag in the event that it had not been set
                material_entry.material_tag = material_tag
                openmc_materials[material_tag] = material_entry.openmc_material
            else:
                raise ValueError("materials must be either a str, \
                    openmc.Material, nmm.MultiMaterial or nmm.Material object \
                    not a ", type(material_entry), material_entry)

        self.openmc_materials = openmc_materials

        self.mats = openmc.Materials(list(self.openmc_materials.values()))

        return self.mats

    def create_neutronics_geometry(self, method=None):
        """Produces a dagmc.h5m neutronics file compatable with DAGMC
        simulations. There are two methods available for producing the
        imprinted and merged h5m geometry (PPP or Trelis) and one method of
        producing non imprinted and non merged geometry (PyMoab).
        make_watertight is also used to seal the DAGMC geoemtry. If using the
        Trelis option you must have the make_faceteted_neutronics_model.py in
        the same directory as your Python script. Further details on imprinting
        and merging are available on the DAGMC homepage
        https://svalinn.github.io/DAGMC/usersguide/trelis_basics.html
        The Parallel-PreProcessor is an open-source tool available
        https://github.com/ukaea/parallel-preprocessor and can be used in
        conjunction with the OCC_faceter
        (https://github.com/makeclean/occ_faceter) to create imprinted and
        merged geometry while Trelis (also known as Cubit) is available from
        the CoreForm website https://www.coreform.com/

        Arguments:
            method: (str): The method to use when making the imprinted and
                merged geometry. Options are "ppp", "trelis", "pymoab".
                Defaults to pymoab.
        """

        os.system('rm dagmc_not_watertight.h5m')
        os.system('rm dagmc.h5m')

        if method is None:
            method = self.method
            if method not in ['ppp', 'trelis', 'pymoab']:
                raise ValueError(
                    "the method using in create_neutronics_geometry \
                    should be either ppp or trelis not", method)

        if method == 'ppp':

            self.reactor.export_stp()
            self.reactor.export_neutronics_description()
            # as the installer connects to the system python not the conda python
            # this full path is needed for now
            if os.system(
                    '/usr/bin/python3 /usr/bin/geomPipeline.py manifest.json') != 0:
                raise ValueError(
                    "geomPipeline.py failed, check PPP is installed")

            # TODO allow tolerance to be user controlled
            if os.system(
                    'occ_faceter manifest_processed/manifest_processed.brep') != 0:
                raise ValueError(
                    "occ_faceter failed, check occ_faceter is install and the \
                    occ_faceter/bin folder is in the path directory")
            self._make_watertight()

        elif method == 'trelis':
            self.reactor.export_stp()
            self.reactor.export_neutronics_description()

            if not Path("make_faceteted_neutronics_model.py").is_file():
                raise ValueError("The make_faceteted_neutronics_model.py was \
                    not found in the directory")
            os.system("trelis -batch -nographics make_faceteted_neutronics_model.py \"faceting_tolerance='" +
                      str(self.faceting_tolerance) + "'\" \"merge_tolerance='" + str(self.merge_tolerance) + "'\"")

            if not Path("dagmc_not_watertight.h5m").is_file():
                raise ValueError("The dagmc_not_watertight.h5m was not found \
                    in the directory, the Trelis stage has failed")
            self._make_watertight()

        elif method == 'pymoab':

            self.reactor.export_h5m(
                filename='dagmc.h5m',
                tolerance=self.faceting_tolerance
            )

        print('neutronics model saved as dagmc.h5m')

    def _make_watertight(self):
        """Runs the DAGMC make_watertight script thatt seals the facetets of
        the geometry"""

        if not Path("dagmc_not_watertight.h5m").is_file():
            raise ValueError(
                "Failed to create a dagmc_not_watertight.h5m file")

        if os.system(
                "make_watertight dagmc_not_watertight.h5m -o dagmc.h5m") != 0:
            raise ValueError(
                "make_watertight failed, check DAGMC is install and the \
                    DAGMC/bin folder is in the path directory")

    def create_neutronics_model(self, method=None):
        """Uses OpenMC python API to make a neutronics model, including tallies
        (cell_tallies and mesh_tally_2D), simulation settings (batches,
        particles per batch)

        Arguments:
            method: (str): The method to use when making the imprinted and
                merged geometry. Options are "ppp", "trelis", "pymoab".
                Defaults to pymoab.
        """

        self.create_materials()

        self.create_neutronics_geometry(method=method)

        # this is the underlying geometry container that is filled with the
        # faceteted DGAMC CAD model
        self.universe = openmc.Universe()
        geom = openmc.Geometry(self.universe)

        # settings for the number of neutrons to simulate
        settings = openmc.Settings()
        settings.batches = self.simulation_batches
        settings.inactive = 0
        settings.particles = self.simulation_particles_per_batch
        settings.run_mode = "fixed source"
        settings.dagmc = True
        settings.photon_transport = True
        settings.source = self.source
        settings.max_lost_particles = self.max_lost_particles

        # details about what neutrons interactions to keep track of (tally)
        tallies = openmc.Tallies()

        if self.mesh_tally_2D is not None:

            # Create mesh which will be used for tally
            mesh_xz = openmc.RegularMesh()
            mesh_xz.dimension = [
                self.mesh_2D_resolution[1],
                1,
                self.mesh_2D_resolution[0]]
            mesh_xz.lower_left = [-self.reactor.largest_dimension, -
                                  1, -self.reactor.largest_dimension]
            mesh_xz.upper_right = [
                self.reactor.largest_dimension,
                1,
                self.reactor.largest_dimension]

            mesh_xy = openmc.RegularMesh()
            mesh_xy.dimension = [
                self.mesh_2D_resolution[1],
                self.mesh_2D_resolution[0],
                1]
            mesh_xy.lower_left = [-self.reactor.largest_dimension, -
                                  self.reactor.largest_dimension, -1]
            mesh_xy.upper_right = [
                self.reactor.largest_dimension,
                self.reactor.largest_dimension,
                1]

            mesh_yz = openmc.RegularMesh()
            mesh_yz.dimension = [1,
                                 self.mesh_2D_resolution[1],
                                 self.mesh_2D_resolution[0]]
            mesh_yz.lower_left = [-1, -self.reactor.largest_dimension, -
                                  self.reactor.largest_dimension]
            mesh_yz.upper_right = [1,
                                   self.reactor.largest_dimension,
                                   self.reactor.largest_dimension]

            if 'tritium_production' in self.mesh_tally_2D:
                mesh_filter = openmc.MeshFilter(mesh_xz)
                mesh_tally = openmc.Tally(
                    name='tritium_production_on_2D_mesh_xz')
                mesh_tally.filters = [mesh_filter]
                mesh_tally.scores = ['(n,Xt)']
                tallies.append(mesh_tally)

                mesh_filter = openmc.MeshFilter(mesh_xy)
                mesh_tally = openmc.Tally(
                    name='tritium_production_on_2D_mesh_xy')
                mesh_tally.filters = [mesh_filter]
                mesh_tally.scores = ['(n,Xt)']
                tallies.append(mesh_tally)

                mesh_filter = openmc.MeshFilter(mesh_yz)
                mesh_tally = openmc.Tally(
                    name='tritium_production_on_2D_mesh_yz')
                mesh_tally.filters = [mesh_filter]
                mesh_tally.scores = ['(n,Xt)']
                tallies.append(mesh_tally)

            if 'heating' in self.mesh_tally_2D:
                mesh_filter = openmc.MeshFilter(mesh_xz)
                mesh_tally = openmc.Tally(name='heating_on_2D_mesh_xz')
                mesh_tally.filters = [mesh_filter]
                mesh_tally.scores = ['heating']
                tallies.append(mesh_tally)

                mesh_filter = openmc.MeshFilter(mesh_xy)
                mesh_tally = openmc.Tally(name='heating_on_2D_mesh_xy')
                mesh_tally.filters = [mesh_filter]
                mesh_tally.scores = ['heating']
                tallies.append(mesh_tally)

                mesh_filter = openmc.MeshFilter(mesh_yz)
                mesh_tally = openmc.Tally(name='heating_on_2D_mesh_yz')
                mesh_tally.filters = [mesh_filter]
                mesh_tally.scores = ['heating']
                tallies.append(mesh_tally)

            if 'flux' in self.mesh_tally_2D:
                mesh_filter = openmc.MeshFilter(mesh_xz)
                mesh_tally = openmc.Tally(name='flux_on_2D_mesh_xz')
                mesh_tally.filters = [mesh_filter]
                mesh_tally.scores = ['flux']
                tallies.append(mesh_tally)

                mesh_filter = openmc.MeshFilter(mesh_xy)
                mesh_tally = openmc.Tally(name='flux_on_2D_mesh_xy')
                mesh_tally.filters = [mesh_filter]
                mesh_tally.scores = ['flux']
                tallies.append(mesh_tally)

                mesh_filter = openmc.MeshFilter(mesh_yz)
                mesh_tally = openmc.Tally(name='flux_on_2D_mesh_yz')
                mesh_tally.filters = [mesh_filter]
                mesh_tally.scores = ['flux']
                tallies.append(mesh_tally)

        if self.cell_tallies is not None:

            if 'TBR' in self.cell_tallies:
                blanket_mat = self.openmc_materials['blanket_mat']
                material_filter = openmc.MaterialFilter(blanket_mat)
                tally = openmc.Tally(name="TBR")
                tally.filters = [material_filter]
                tally.scores = ["(n,Xt)"]  # where X is a wild card
                tallies.append(tally)

            if 'heating' in self.cell_tallies:
                for key, value in self.openmc_materials.items():
                    if key != 'DT_plasma':
                        material_filter = openmc.MaterialFilter(value)
                        tally = openmc.Tally(name=key + "_heating")
                        tally.filters = [material_filter]
                        tally.scores = ["heating"]
                        tallies.append(tally)

            if 'flux' in self.cell_tallies:
                for key, value in self.openmc_materials.items():
                    if key != 'DT_plasma':
                        material_filter = openmc.MaterialFilter(value)
                        tally = openmc.Tally(name=key + "_flux")
                        tally.filters = [material_filter]
                        tally.scores = ["flux"]
                        tallies.append(tally)

        # make the model from gemonetry, materials, settings and tallies
        self.model = openmc.model.Model(geom, self.mats, settings, tallies)

    def simulate(self, verbose=True, method=None):
        """Run the OpenMC simulation. Deletes exisiting simulation output
        (summary.h5) if files exists.

        Arguments:
            verbose: (Boolean, optional): Print the output from OpenMC (true)
                to the terminal and don't print the OpenMC output (false).
                Defaults to True.
            method: (str): The method to use when making the imprinted and
                merged geometry. Options are "ppp", "trelis", "pymoab".
                Defaults to pymoab.

        Returns:
            dict: the simulation output filename
        """

        if self.model is None:
            self.create_neutronics_model(method=method)

        # Deletes summary.h5m if it already exists.
        # This avoids permission problems when trying to overwrite the file
        os.system('rm summary.h5')

        self.output_filename = self.model.run(output=verbose)
        self.results = self.get_results()

        return self.output_filename

    def get_results(self):
        """Reads the output file from the neutronics simulation
        and prints the TBR tally result to screen

        Returns:
            dict: a dictionary of the simulation results
        """

        # open the results file
        sp = openmc.StatePoint(self.output_filename)

        results = defaultdict(dict)

        # access the tallies
        for key, tally in sp.tallies.items():

            if tally.name == 'TBR':

                df = tally.get_pandas_dataframe()
                tally_result = df["mean"].sum()
                tally_std_dev = df['std. dev.'].sum()
                results[tally.name] = {
                    'result': tally_result,
                    'std. dev.': tally_std_dev,
                }

            if tally.name.endswith('heating'):

                df = tally.get_pandas_dataframe()
                tally_result = df["mean"].sum()
                tally_std_dev = df['std. dev.'].sum()
                results[tally.name]['MeV per source particle'] = {
                    'result': tally_result / 1e6,
                    'std. dev.': tally_std_dev / 1e6,
                }
                results[tally.name]['Watts'] = {
                    'result': tally_result * 1.602176487e-19 * (self.fusion_power / ((17.58 * 1e6) / 6.2415090744e18)),
                    'std. dev.': tally_std_dev * 1.602176487e-19 * (self.fusion_power / ((17.58 * 1e6) / 6.2415090744e18)),
                }

            if tally.name.endswith('flux'):

                df = tally.get_pandas_dataframe()
                tally_result = df["mean"].sum()
                tally_std_dev = df['std. dev.'].sum()
                results[tally.name]['Flux per source particle'] = {
                    'result': tally_result,
                    'std. dev.': tally_std_dev,
                }

            if tally.name.startswith('tritium_production_on_2D_mesh'):

                my_tally = sp.get_tally(name=tally.name)
                my_slice = my_tally.get_slice(scores=['(n,Xt)'])

                my_slice.mean.shape = self.mesh_2D_resolution

                fig = plt.subplot()
                fig.imshow(my_slice.mean).get_figure().savefig(
                    'tritium_production_on_2D_mesh' + tally.name[-3:], dpi=300)
                fig.clear()

            if tally.name.startswith('heating_on_2D_mesh'):

                my_tally = sp.get_tally(name=tally.name)
                my_slice = my_tally.get_slice(scores=['heating'])

                my_slice.mean.shape = self.mesh_2D_resolution

                fig = plt.subplot()
                fig.imshow(my_slice.mean).get_figure().savefig(
                    'heating_on_2D_mesh' + tally.name[-3:], dpi=300)
                fig.clear()

            if tally.name.startswith('flux_on_2D_mesh'):

                my_tally = sp.get_tally(name=tally.name)
                my_slice = my_tally.get_slice(scores=['flux'])

                my_slice.mean.shape = self.mesh_2D_resolution

                fig = plt.subplot()
                fig.imshow(my_slice.mean).get_figure().savefig(
                    'flux_on_2D_mesh' + tally.name[-3:], dpi=300)
                fig.clear()

        self.results = json.dumps(results, indent=4, sort_keys=True)

        return results<|MERGE_RESOLUTION|>--- conflicted
+++ resolved
@@ -42,21 +42,7 @@
         fusion_power (float): the power in watts emitted by the fusion
             reaction recalling that each DT fusion reaction emitts 17.6 MeV or
             2.819831e-12 Joules
-<<<<<<< HEAD
-        simulation_batches: (int): the number of batch to simulate.
-=======
-        method (str): The method to use when making the imprinted and
-            merged geometry. Options are 'trelis' or 'ppp'. Further details
-            on imprinting and merging are available on the DAGMC homepage
-            https://svalinn.github.io/DAGMC/usersguide/trelis_basics.html
-            The Parallel-PreProcessor is an open-source tool available
-            https://github.com/ukaea/parallel-preprocessor and can be used
-            in conjunction with the OCC_faceter
-            (https://github.com/makeclean/occ_faceter) to create imprinted
-            and merged geometry while Trelis (also known as Cubit) is
-            available from the CoreForm website https://www.coreform.com/
         simulation_batches (int): the number of batch to simulate.
->>>>>>> 47e8abb2
         simulation_particles_per_batch: (int): particles per batch.
         source (openmc.Source()): the particle source to use during the
             OpenMC simulation. 
@@ -90,21 +76,6 @@
         self.materials = materials
         self.cell_tallies = cell_tallies
         self.mesh_tally_2D = mesh_tally_2D
-<<<<<<< HEAD
-        self.ion_density_origin = ion_density_origin
-        self.ion_density_peaking_factor = ion_density_peaking_factor
-        self.ion_density_pedestal = ion_density_pedestal
-        self.ion_density_separatrix = ion_density_separatrix
-        self.ion_temperature_origin = ion_temperature_origin
-        self.ion_temperature_peaking_factor = ion_temperature_peaking_factor
-        self.ion_temperature_pedestal = ion_temperature_pedestal
-        self.ion_temperature_separatrix = ion_temperature_separatrix
-        self.pedestal_radius_factor = pedestal_radius_factor
-        self.shafranov_shift = shafranov_shift
-        self.ion_temperature_beta = ion_temperature_beta
-=======
-        self.method = 'ppp'
->>>>>>> 47e8abb2
         self.simulation_batches = simulation_batches
         self.simulation_particles_per_batch = simulation_particles_per_batch
         self.max_lost_particles = max_lost_particles
