import os
import json
from collections import defaultdict

try:
    from parametric_plasma_source import PlasmaSource, SOURCE_SAMPLING_PATH
except ImportError as err:
    raise err('parametric_plasma_source not found distributed plasma sources \
        are not avaialbe in Neutronics simulations')

try:
    import openmc
except ImportError as err:
    raise err('OpenMC not found, NeutronicsModelFromReactor.simulate method \
        not available')

try:
    import neutronics_material_maker as nmm
except ImportError as err:
    raise err("neutronics_material_maker not found, \
        NeutronicsModelFromReactor.materials can't accept strings or \
        neutronics_material_maker objects")


class NeutronicsModelFromReactor():
    """Creates a neuronics model of the provided reactor geometry with assigned
    materials, plasma source and neutronics tallies.

    Arguments:
        reactor: (paramak.Reactor): The reactor object to convert to a
            neutronics model. e.g. reactor=paramak.BallReactor() or
            reactor=paramak.SubmersionReactor() .
        materials: (dict): Where the dictionary keys are the material tag
            and the dictionary values are either a string, openmc.Material or
            neutronics-material-maker. All components within the
            Reactor() object must be accounted for. Material tags required
            for the reactor can be obtained with Reactor().materials.
        tallies: (list of strings): the tallies to calculate, options include
            TBR, blanket_heat, center_column_shield_heat
        fusion_power: (float): the power in watts emitted by the fusion reaction
            recalling that each DT fusion reaction emitts 17.6 MeV or
            2.819831e-12 Joules
        simulation_batches: (int): the number of batch to simulate
        simulation_particles_per_batches: (int): particles per batch
        ion_density_origin: (float): 1.09e20,
        ion_density_peaking_factor: (float): 1,
        ion_density_pedestal: (float): 1.09e20,
        ion_density_separatrix: (float): 3e19,
        ion_temperature_origin: (float): 45.9,
        ion_temperature_peaking_factor: (float): 8.06,
        ion_temperature_pedestal: (float): 6.09,
        ion_temperature_separatrix: (float): 0.1,
        pedestal_radius: (float): 0.8 * 2.92258,
        shafranov_shift: (float): 0.44789,
        triangularity: (float): 0.270,
        ion_temperature_beta: (float): 6,

    Returns:
        a paramak neutronics model object: a neutronics model object that has
        generic functionality such as .simulate and .tbr
    """

    def __init__(
        self,
        reactor,
        materials,
        outputs,
        fusion_power=1e9,
        simulation_batches=100,
        simulation_particles_per_batches=10000,
        ion_density_peaking_factor=1,
        ion_density_origin=1.09e20,
        ion_density_pedestal=1.09e20,
        ion_density_separatrix=3e19,
        ion_temperature_origin=45.9,
        ion_temperature_peaking_factor=8.06,
        ion_temperature_pedestal=6.09,
        ion_temperature_separatrix=0.1,
        pedestal_radius_factor=0.8,
        shafranov_shift=0.44789,
        ion_temperature_beta=6
    ):
        # input by user
        self.reactor = reactor
        self.materials = materials
        self.outputs = outputs
        self.ion_density_origin = ion_density_origin
        self.ion_density_peaking_factor = ion_density_peaking_factor
        self.ion_density_pedestal = ion_density_pedestal
        self.ion_density_separatrix = ion_density_separatrix
        self.ion_temperature_origin = ion_temperature_origin
        self.ion_temperature_peaking_factor = ion_temperature_peaking_factor
        self.ion_temperature_pedestal = ion_temperature_pedestal
        self.ion_temperature_separatrix = ion_temperature_separatrix
        self.pedestal_radius_factor = pedestal_radius_factor
        self.shafranov_shift = shafranov_shift
        self.ion_temperature_beta = ion_temperature_beta
        self.simulation_batches = simulation_batches
        self.simulation_particles_per_batches = simulation_particles_per_batches

        self.model = None
        self.fusion_power = fusion_power

    @property
    def outputs(self):
        return self._outputs

    @outputs.setter
    def outputs(self, value):
        if not isinstance(value, list):
            raise ValueError("NeutronicsModelFromReactor.outputs should be a\
                list")
        output_options = ['TBR', 'heat', 'flux', 'fast flux', 'dose']
        for entry in value:
            if entry not in output_options:
                raise ValueError("NeutronicsModelFromReactor.outputs argument", 
                    entry, "not allowed, the following options are supported",
                    output_options)
        self._outputs = value

    @property
    def materials(self):
        return self._materials

    @materials.setter
    def materials(self, value):
        if not isinstance(value, dict):
            raise ValueError("NeutronicsModelFromReactor.materials should be a\
                dictionary")
        self._materials = value

    @property
    def simulation_batches(self):
        return self._simulation_batches

    @simulation_batches.setter
    def simulation_batches(self, value):
        if isinstance(value, float):
            value = int(value)
        if not isinstance(value, int):
            raise ValueError(
                "NeutronicsModelFromReactor.simulation_batches should be an int")
        self._simulation_batches = value

    @property
    def simulation_particles_per_batches(self):
        return self._simulation_particles_per_batches

    @simulation_particles_per_batches.setter
    def simulation_particles_per_batches(self, value):
        if isinstance(value, float):
            value = int(value)
        if not isinstance(value, int):
            raise ValueError(
                "NeutronicsModelFromReactor.simulation_particles_per_batches should be an int")
        self._simulation_particles_per_batches = value

    def create_materials(self):
        if len(self.reactor.material_tags) is not len(self.materials.keys()):
            raise ValueError("materials must contain an entry for every \
                material in the reactor", self.reactor.material_tags)
        openmc_materials = {}
        for material_tag, material_entry in self.materials.items():
            if isinstance(material_entry, str):
                material = nmm.Material(
                    material_entry, material_tag=material_tag)
                openmc_materials[material_tag] = material.openmc_material
            if isinstance(material_entry, openmc.Material):
                openmc_materials[material_tag] = material_entry
            if isinstance(material_entry, (nmm.Material, nmm.MultiMaterial)):
                openmc_materials[material_tag] = material_entry.openmc_material

        self.openmc_materials = openmc_materials

        self.mats = openmc.Materials(list(self.openmc_materials.values()))

        return self.mats

    def create_plasma_source(self):
        """Uses the parametric-plasma-source to create a ditributed neutron
        source for use in the simulation"""

        self.pedestal_radius = self.pedestal_radius_factor * \
            (self.reactor.minor_radius / 100)

        my_plasma = PlasmaSource(
            elongation=self.reactor.elongation,
            ion_density_origin=self.ion_density_origin,
            ion_density_peaking_factor=self.ion_density_peaking_factor,
            ion_density_pedestal=self.ion_density_pedestal,
            ion_density_separatrix=self.ion_density_separatrix,
            ion_temperature_origin=self.ion_temperature_origin,
            ion_temperature_peaking_factor=self.ion_temperature_peaking_factor,
            ion_temperature_pedestal=self.ion_temperature_pedestal,
            ion_temperature_separatrix=self.ion_temperature_separatrix,
            major_radius=self.reactor.major_radius / 100,
            minor_radius=self.reactor.minor_radius / 100,
            pedestal_radius=self.pedestal_radius,
            plasma_id=1,
            shafranov_shift=self.shafranov_shift,
            triangularity=self.reactor.triangularity,
            ion_temperature_beta=self.ion_temperature_beta,
        )

        source = openmc.Source()
        source.library = SOURCE_SAMPLING_PATH
        source.parameters = str(my_plasma)

        self.source = source

        return source

    def create_neutronics_geometry(self):
        """Uses Trelis together with a python script to
        reading the stp files assign material tags to
        the volumes and create a watertight h5m DAGMC
        file which can be used as neutronics geometry.
        """

        self.reactor.export_stp()

        self.reactor.export_neutronics_description()

        os.system("trelis -batch -nographics make_faceteted_neutronics_model.py")

        os.system("make_watertight dagmc_notwatertight.h5m -o dagmc.h5m")

        print('neutronics model saved as dagmc.h5m')

    def create_neutronics_model(self):
        """Uses OpenMC python API to make a neutronics model, including tallies
        (outputs), simulation settings (batches, particles per batch)"""

        self.create_materials()
        self.create_plasma_source()
        self.create_neutronics_geometry()

        # this is the underlying geometry container that is filled with the
        # faceteted DGAMC CAD model
        universe = openmc.Universe()
        geom = openmc.Geometry(universe)

        # settings for the number of neutrons to simulate
        settings = openmc.Settings()
        settings.batches = self.simulation_batches
        settings.inactive = 0
        settings.particles = self.simulation_particles_per_batches
        settings.run_mode = "fixed source"
        settings.dagmc = True
        settings.photon_transport = True
        settings.source = self.source

        # details about what neutrons interactions to keep track of (tally)
        tallies = openmc.Tallies()

        if 'TBR' in self.outputs:
            blanket_mat = self.openmc_materials['blanket_mat']
            material_filter = openmc.MaterialFilter(blanket_mat)
            tally = openmc.Tally(name="TBR")
            tally.filters = [material_filter]
            tally.scores = ["(n,Xt)"]  # where X is a wild card
            tallies.append(tally)
<<<<<<< HEAD
        
        if 'heat' in self.outputs:
=======

        if 'heat' in self.tallies:
>>>>>>> 50320f57
            for key, value in self.openmc_materials.items():
                if key != 'DT_plasma':
                    material_filter = openmc.MaterialFilter(value)
                    tally = openmc.Tally(name=key + "_heat")
                    tally.filters = [material_filter]
                    tally.scores = ["heating"]
                    tallies.append(tally)

        if 'flux' in self.outputs:
            for key, value in self.openmc_materials.items():
                if key != 'DT_plasma':
                    material_filter = openmc.MaterialFilter(value)
                    tally = openmc.Tally(name=key + "_flux")
                    tally.filters = [material_filter]
                    tally.scores = ["flux"]
                    tallies.append(tally)

        # make the model from gemonetry, materials, settings and tallies
        self.model = openmc.model.Model(geom, self.mats, settings, tallies)

    def simulate(self, verbose=True):
        """Run the OpenMC simulation with the specified simulation_batches and
        simulation_particles_per_batches and tallies. Terminal output can
        disabled by setting verbose=False.

        Arguments:
            verbose: (Boolean): Preint the output from OpenMC (true) to the
                terminal and don't print the OpenMC output (false). Defaults
                to True.
        """
<<<<<<< HEAD
        if self.model is None:
            self.create_neutronics_model()
=======

>>>>>>> 50320f57
        self.output_filename = self.model.run(output=verbose)
        self.results = self.get_results()

    def get_results(self):
        """
        Reads the output file from the neutronics simulation
        and prints the TBR tally result to screen

        Returns:
            dict: a dictionary of the simulation results
        """

        # open the results file
        sp = openmc.StatePoint(self.output_filename)

        results = defaultdict(dict)

        # access the tallies
        for key, tally in sp.tallies.items():

            df = tally.get_pandas_dataframe()
            tally_result = df["mean"].sum()
            tally_std_dev = df['std. dev.'].sum()

            if tally.name == 'TBR':

                results[tally.name] = {
                    'result': tally_result,
                    'std. dev.': tally_std_dev,
                }

            if tally.name.endswith('heat'):
<<<<<<< HEAD
=======
                print(tally.name + " heating = ", tally_result,
                      'eV per source particle +/-', tally_std_dev)
>>>>>>> 50320f57

                results[tally.name]['MeV per source particle'] = {
                    'result': tally_result / 1e6,
                    'std. dev.': tally_std_dev / 1e6,
                }
                results[tally.name]['Watts'] = {
                    'result': tally_result*1.602176487e-19 * (self.fusion_power / ((17.58 *1e6) / 6.2415090744e18)),
                    'std. dev.': tally_std_dev*1.602176487e-19 * (self.fusion_power / ((17.58 *1e6) / 6.2415090744e18)),
                }

        self.results = json.dumps(results, indent=4, sort_keys=True)

        return results<|MERGE_RESOLUTION|>--- conflicted
+++ resolved
@@ -260,13 +260,9 @@
             tally.filters = [material_filter]
             tally.scores = ["(n,Xt)"]  # where X is a wild card
             tallies.append(tally)
-<<<<<<< HEAD
-        
+
         if 'heat' in self.outputs:
-=======
-
-        if 'heat' in self.tallies:
->>>>>>> 50320f57
+
             for key, value in self.openmc_materials.items():
                 if key != 'DT_plasma':
                     material_filter = openmc.MaterialFilter(value)
@@ -297,12 +293,9 @@
                 terminal and don't print the OpenMC output (false). Defaults
                 to True.
         """
-<<<<<<< HEAD
+
         if self.model is None:
             self.create_neutronics_model()
-=======
-
->>>>>>> 50320f57
         self.output_filename = self.model.run(output=verbose)
         self.results = self.get_results()
 
@@ -335,11 +328,6 @@
                 }
 
             if tally.name.endswith('heat'):
-<<<<<<< HEAD
-=======
-                print(tally.name + " heating = ", tally_result,
-                      'eV per source particle +/-', tally_std_dev)
->>>>>>> 50320f57
 
                 results[tally.name]['MeV per source particle'] = {
                     'result': tally_result / 1e6,
