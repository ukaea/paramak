
import math
import operator

import cadquery as cq

import paramak


class SubmersionTokamak(paramak.Reactor):
    """Creates geometry for a simple submersion reactor including a
    plasma, cylindical center column shielding, square toroidal field
    coils. There is an inboard breeder blanket on this ball reactor.

    :param inner_bore_radial_thickness: the radial thickness of 
     the inner bore (cm)
    :type inner_bore_radial_thickness: float
    :inboard_tf_leg_radial_thickness: the radial thickness of the
     inner leg of the toroidal field coils (cm)
    :type inboard_tf_leg_radial_thickness: float
    :center_column_shield_radial_thickness: the radial thickness
     of the center column shield (cm)
    :type center_column_shield_radial_thickness: float
    :inboard_blanket_radial_thickness: the radial thickness of the first wall (cm)
    :type inboard_blanket_radial_thickness: float
    :firstwall_radial_thickness: the radial thickness of the first wall (cm)
    :type firstwall_radial_thickness: float
    :inner_plasma_gap_radial_thickness: the radial thickness of the
     inboard gap between the plasma and the center column shield (cm)
    :type inner_plasma_gap_radial_thickness: float
    :plasma_radial_thickness: the radial thickness of the plasma (cm),
     this is double the minor radius
    :type plasma_radial_thickness: float
    :divertor_radial_thickness: the radial thickness of the divertors (cm)
    :type divertor_radial_thickness: float
    :support_radial_thickness: the radial thickness of the upper and lower supports (cm)
    :type support_radial_thickness: float
    :outer_plasma_gap_radial_thickness: the radial thickness of the
     outboard gap between the plasma and the firstwall (cm)
    :type outer_plasma_gap_radial_thickness: float
    :outboard_blanket_radial_thickness: the radial thickness of the blanket (cm)
    :type outboard_blanket_radial_thickness: float
    :blanket_rear_wall_radial_thickness: the radial thickness of the rear wall
     of the blanket (cm)
    :type blanket_rear_wall_radial_thickness: float
    :param high_point: the (x,z) coordinates value of the top of the plasma (cm)
    :type high_point: tuple of 2 floats
    :number_of_tf_coils: the number of tf coils
    :type number_of_tf_coils: int
    :rotation_angle: the angle of the sector that is desired
    :type rotation_angle: int
    :outboard_tf_coil_radial_thickness: the radial thickness of the toroidal field
     coil (optional)
    :type outboard_tf_coil_radial_thickness: float
    :tf_coil_to_rear_blanket_radial_gap: the radial distance between the rear of
     the blanket and the toroidal field coil (optional)
    :type tf_coil_to_rear_blanket_radial_gap: float
    :tf_coil_poloidal_thickness: the poloidal thickness of the toroidal field
     coil (optional)
    :type tf_coil_poloidal_thickness: float
    :pf_coil_vertical_thicknesses: the vertical thickness of each poloidal
     field coil (optional)
    :type pf_coil_vertical_thicknesses: list of floats
    :pf_coil_radial_thicknesses: the radial thickness of each poloidal field
     coil (optional)
    :type pf_coil_radial_thicknesses: list of floats
    :pf_coil_to_tf_coil_radial_gap: the radial distance between the rear of
     the poloidal field coil and the toroidal field coil (optional)
    :type pf_coil_to_tf_coil_radial_gap: float

    :return: a Reactor object that has generic functionality
    :rtype: paramak shape object
    """

    def __init__(
        self,
        inner_bore_radial_thickness,
        inboard_tf_leg_radial_thickness,
        center_column_shield_radial_thickness,
        inboard_blanket_radial_thickness,
        firstwall_radial_thickness,
        inner_plasma_gap_radial_thickness,
        plasma_radial_thickness,
        divertor_radial_thickness,
        support_radial_thickness,
        outer_plasma_gap_radial_thickness,
        outboard_blanket_radial_thickness,
        blanket_rear_wall_radial_thickness,
        plasma_high_point,
        number_of_tf_coils=16,
        rotation_angle = 360,
 
        outboard_tf_coil_radial_thickness=None,
        tf_coil_to_rear_blanket_radial_gap=None,
        tf_coil_poloidal_thickness=None,

        pf_coil_vertical_thicknesses=None,
        pf_coil_radial_thicknesses=None,
        pf_coil_to_tf_coil_radial_gap=None,
    ):

        super().__init__([])

        self.inner_bore_radial_thickness = inner_bore_radial_thickness
        self.inboard_tf_leg_radial_thickness = inboard_tf_leg_radial_thickness
        self.center_column_shield_radial_thickness = center_column_shield_radial_thickness
        self.inboard_blanket_radial_thickness = inboard_blanket_radial_thickness
        self.firstwall_radial_thickness = firstwall_radial_thickness
        self.inner_plasma_gap_radial_thickness = inner_plasma_gap_radial_thickness
        self.plasma_radial_thickness = plasma_radial_thickness
        self.outer_plasma_gap_radial_thickness = outer_plasma_gap_radial_thickness
        self.outboard_blanket_radial_thickness = outboard_blanket_radial_thickness
        self.blanket_rear_wall_radial_thickness = blanket_rear_wall_radial_thickness
        self.pf_coil_radial_thicknesses = pf_coil_radial_thicknesses
        self.pf_coil_to_tf_coil_radial_gap = pf_coil_to_tf_coil_radial_gap
        self.outboard_tf_coil_radial_thickness = outboard_tf_coil_radial_thickness
        self.tf_coil_poloidal_thickness = tf_coil_poloidal_thickness
        self.divertor_radial_thickness = divertor_radial_thickness
        self.support_radial_thickness = support_radial_thickness
        self.plasma_high_point = plasma_high_point
        self.tf_coil_to_rear_blanket_radial_gap = tf_coil_to_rear_blanket_radial_gap
        self.pf_coil_vertical_thicknesses = pf_coil_vertical_thicknesses
        self.number_of_tf_coils = number_of_tf_coils
        self.rotation_angle = rotation_angle

        # these are set later by the plasma when it is created
        self.major_radius = None
        self.minor_radius = None
        self.elongation = None
        self.triangularity = None

        self.create_components()

    def create_components(self):

        # this is the radial build sequence, where one componet stops and another starts
        inner_bore_start_radius = 0
        inner_bore_end_radius = inner_bore_start_radius + self.inner_bore_radial_thickness

        inboard_tf_coils_start_radius = inner_bore_end_radius
        inboard_tf_coils_end_radius = inboard_tf_coils_start_radius + self.inboard_tf_leg_radial_thickness

        center_column_shield_start_radius = inboard_tf_coils_end_radius
        center_column_shield_end_radius = center_column_shield_start_radius + self.center_column_shield_radial_thickness

        inboard_blanket_start_radius = center_column_shield_end_radius
        inboard_blanket_end_radius = inboard_blanket_start_radius + self.inboard_blanket_radial_thickness

        inboard_firstwall_start_radius = inboard_blanket_end_radius
        inboard_firstwall_end_radius = inboard_firstwall_start_radius + self.firstwall_radial_thickness

        inner_plasma_gap_start_radius = inboard_firstwall_end_radius
        inner_plasma_gap_end_radius = inner_plasma_gap_start_radius + self.inner_plasma_gap_radial_thickness

        plasma_start_radius = inner_plasma_gap_end_radius
        plasma_end_radius = plasma_start_radius + self.plasma_radial_thickness

        outer_plasma_gap_start_radius = plasma_end_radius
        outer_plasma_gap_end_radius = outer_plasma_gap_start_radius + self.outer_plasma_gap_radial_thickness

        outboard_firstwall_start_radius = outer_plasma_gap_end_radius
        outboard_firstwall_end_radius = outboard_firstwall_start_radius + self.firstwall_radial_thickness

        outboard_blanket_start_radius = outboard_firstwall_end_radius
        outboard_blanket_end_radius = outboard_blanket_start_radius + self.outboard_blanket_radial_thickness

        blanket_rear_wall_start_radius = outboard_blanket_end_radius 
        blanket_rear_wall_end_radius = blanket_rear_wall_start_radius + self.blanket_rear_wall_radial_thickness 


        tf_info_provided=False
        if self.outboard_tf_coil_radial_thickness!=None and self.tf_coil_to_rear_blanket_radial_gap!=None and self.tf_coil_poloidal_thickness!=None:
            tf_info_provided=True
            outboard_tf_coil_start_radius = blanket_rear_wall_end_radius + self.tf_coil_to_rear_blanket_radial_gap
            outboard_tf_coil_end_radius = outboard_tf_coil_start_radius + self.outboard_tf_coil_radial_thickness

        pf_info_provided=False
        if self.pf_coil_vertical_thicknesses!=None and self.pf_coil_radial_thicknesses!=None and self.pf_coil_to_tf_coil_radial_gap!=None:
            pf_info_provided=True

        divertor_start_radius = self.plasma_high_point[0] - 0.5 * self.divertor_radial_thickness
        divertor_end_radius = self.plasma_high_point[0] + 0.5 * self.divertor_radial_thickness

        support_start_radius = self.plasma_high_point[0] - 0.5 * self.support_radial_thickness
        support_end_radius = self.plasma_high_point[0] + 0.5 * self.support_radial_thickness


        #this is the vertical build sequence, componets build on each other in a similar manner to the radial build
        plasma_start_height = 0
        plasma_end_height = plasma_start_height + self.plasma_high_point[1]

        plasma_to_divertor_gap_start_height = plasma_end_height
        plasma_to_divertor_gap_end_height = plasma_to_divertor_gap_start_height + self.outer_plasma_gap_radial_thickness

        #the firstwall is cut by the divertor but uses the same control points
        firstwall_start_height = plasma_to_divertor_gap_end_height
        firstwall_end_height = firstwall_start_height + self.firstwall_radial_thickness

        blanket_start_height = firstwall_end_height
        blanket_end_height = blanket_start_height + self.outboard_blanket_radial_thickness

        blanket_rear_wall_start_height = blanket_end_height
        blanket_rear_wall_end_height = blanket_rear_wall_start_height + self.blanket_rear_wall_radial_thickness



        if tf_info_provided and pf_info_provided:
            number_of_pf_coils = len(self.pf_coil_vertical_thicknesses)

            y_position_step = (2*blanket_rear_wall_end_height)/(number_of_pf_coils+1)

            pf_coils_y_values = []
            pf_coils_x_values = []
            # adds in coils with equal spacing strategy, should be updated to allow user positions
            for i in range(number_of_pf_coils):
                y_value =blanket_rear_wall_end_height + self.pf_coil_to_tf_coil_radial_gap - y_position_step*(i+1)
                x_value = outboard_tf_coil_end_radius + self.pf_coil_to_tf_coil_radial_gap + \
                          0.5*self.pf_coil_radial_thicknesses[i]
                pf_coils_y_values.append(y_value)
                pf_coils_x_values.append(x_value)

            pf_coil_start_radius = outboard_tf_coil_end_radius + self.pf_coil_to_tf_coil_radial_gap
            pf_coil_end_radius = pf_coil_start_radius + max(self.pf_coil_radial_thicknesses)
        

        #raises an error if the plasma high point is not above part of the plasma
        if self.plasma_high_point[0] < plasma_start_radius:
            raise ValueError(
                'The first value in plasma high_point is too small, it should be larger than',plasma_start_radius
            )
        if self.plasma_high_point[0] > plasma_end_radius:
            raise ValueError(
                'The first value in plasma high_point is too large, it should be smaller than',plasma_end_radius
            )

        if self.rotation_angle < 360:
            max_high = 3 * blanket_rear_wall_end_height
            max_width = 3 * blanket_rear_wall_end_radius
            cutting_slice = paramak.RotateStraightShape(points=[
                    (0,max_high),
                    (max_width, max_high),
                    (max_width, -max_high),
                    (0, -max_high),
                ],
                rotation_angle=360-self.rotation_angle,
                azimuth_placement_angle=360-self.rotation_angle
            )
        else:
            cutting_slice=None

        shapes_or_components = []

        # shapes_or_components.append(inboard_tf_coils)
        inboard_tf_coils = paramak.CenterColumnShieldCylinder(
            height=blanket_rear_wall_end_height * 2,
            inner_radius=inboard_tf_coils_start_radius,
            outer_radius=inboard_tf_coils_end_radius,
            rotation_angle=self.rotation_angle,
            stp_filename="inboard_tf_coils.stp",
            name="inboard_tf_coils",
            material_tag="inboard_tf_coils_mat",
        )
        shapes_or_components.append(inboard_tf_coils)

        center_column_shield = paramak.CenterColumnShieldCylinder(
            height=blanket_rear_wall_end_height * 2,
            inner_radius=center_column_shield_start_radius,
            outer_radius=center_column_shield_end_radius,
            rotation_angle=self.rotation_angle,
            stp_filename="center_column_shield.stp",
            name="center_column_shield",
            material_tag="center_column_shield_mat",
        )
        shapes_or_components.append(center_column_shield)


        plasma = paramak.PlasmaFromPoints(outer_equatorial_x_point=plasma_end_radius,
                                          inner_equatorial_x_point=plasma_start_radius,
                                          high_point=self.plasma_high_point,
                                          rotation_angle=self.rotation_angle)

        self.major_radius = plasma.major_radius
        self.minor_radius = plasma.minor_radius
        self.elongation = plasma.elongation
        self.triangularity = plasma.triangularity

        shapes_or_components.append(plasma)

<<<<<<< HEAD
        inboard_firstwall = paramak.BlanketFP(
=======
        # this is used to cut the inboard blanket and then fused / unioned with the firstwall
        inboard_firstwall = paramak.BlanketConstantThicknessFP(
>>>>>>> 23213cb0
            plasma=plasma,
            offset_from_plasma=self.inner_plasma_gap_radial_thickness,
            start_angle=90,
            stop_angle=270,
            thickness=self.firstwall_radial_thickness,
            rotation_angle=self.rotation_angle,
        )


        inboard_blanket = paramak.CenterColumnShieldCylinder(
            height=blanket_end_height * 2,
            inner_radius=inboard_blanket_start_radius,
            outer_radius=max([item[0] for item in inboard_firstwall.points]),
            rotation_angle=self.rotation_angle,
            cut=inboard_firstwall
        )

        # this takes a single solid from a compound of solids by finding the solid nearest to a point
        inboard_blanket.solid = inboard_blanket.solid.solids(cq.selectors.NearestToPointSelector((0, 0, 0)))


<<<<<<< HEAD
        outboard_firstwall = paramak.BlanketFP(
=======
        firstwall = paramak.BlanketConstantThicknessFP(
>>>>>>> 23213cb0
            plasma=plasma,
            offset_from_plasma=self.outer_plasma_gap_radial_thickness,
            start_angle=90,
            stop_angle=-90,
            thickness=self.firstwall_radial_thickness,
            rotation_angle=self.rotation_angle,
            stp_filename='outboard_firstwall.stp',
            name='outboard_firstwall',
            material_tag='firstwall_mat',
            union=inboard_firstwall,
        )

        divertor = paramak.CenterColumnShieldCylinder(
            height=blanket_rear_wall_end_height * 2,
            inner_radius=divertor_start_radius,
            outer_radius=divertor_end_radius,
            rotation_angle=self.rotation_angle,
            stp_filename="divertor.stp",
            name="divertor",
            material_tag="divertor_mat",
            intersect=firstwall
        )
        shapes_or_components.append(divertor)

        # the divertor is cut away then the firstwall can be added to the reactor using CQ operations
        firstwall.solid = firstwall.solid.cut(divertor.solid)
        shapes_or_components.append(firstwall)

<<<<<<< HEAD
        outboard_blanket = paramak.BlanketFP(
=======
        # this is the outboard fused / unioned with the inboard blanket
        blanket = paramak.BlanketConstantThicknessFP(
>>>>>>> 23213cb0
            plasma=plasma,
            start_angle=90,
            stop_angle=-90,
            offset_from_plasma=self.outer_plasma_gap_radial_thickness +
                               self.firstwall_radial_thickness,
            thickness = self.outboard_blanket_radial_thickness,
            rotation_angle=self.rotation_angle,
            stp_filename='blanket.stp',
            name='blanket',
            material_tag='blanket_mat',
            union=inboard_blanket
        )

<<<<<<< HEAD
        # this fuses / unions the two blankets
        blanket = outboard_blanket.solid.union(inboard_blanket.solid)
        outboard_blanket.solid = blanket
        shapes_or_components.append(outboard_blanket)

        outboard_rear_blanket_wall = paramak.BlanketFP(
            plasma=plasma,
            start_angle=90,
            stop_angle=-90,
            offset_from_plasma=self.outer_plasma_gap_radial_thickness +
                               self.firstwall_radial_thickness +
                               self.outboard_blanket_radial_thickness,
            thickness = self.blanket_rear_wall_radial_thickness,
=======
        supports = paramak.CenterColumnShieldCylinder(
            height=blanket_rear_wall_end_height * 2,
            inner_radius=support_start_radius,
            outer_radius=support_end_radius,
>>>>>>> 23213cb0
            rotation_angle=self.rotation_angle,
            stp_filename="supports.stp",
            name="supports",
            material_tag="supports_mat",
            intersect=blanket
        )
        shapes_or_components.append(supports)

        # cutting the supports away from the blanket
        blanket.solid = blanket.solid.cut(supports.solid)
        shapes_or_components.append(blanket)

        # shapes_or_components.append(outboard_rear_blanket_wall)

        outboard_rear_blanket_wall_upper = paramak.RotateStraightShape(
            points=[(center_column_shield_end_radius, blanket_rear_wall_start_height),
                    (center_column_shield_end_radius,blanket_rear_wall_end_height),
                    (max([item[0] for item in inboard_firstwall.points]),blanket_rear_wall_end_height),
                    (max([item[0] for item in inboard_firstwall.points]),blanket_rear_wall_start_height),
            ],
            rotation_angle=self.rotation_angle,
        )

        outboard_rear_blanket_wall_lower = paramak.RotateStraightShape(
            points=[(center_column_shield_end_radius, -blanket_rear_wall_start_height),
                    (center_column_shield_end_radius,-blanket_rear_wall_end_height),
                    (max([item[0] for item in inboard_firstwall.points]),-blanket_rear_wall_end_height),
                    (max([item[0] for item in inboard_firstwall.points]),-blanket_rear_wall_start_height),
            ],
            rotation_angle=self.rotation_angle,
        )

        outboard_rear_blanket_wall = paramak.BlanketConstantThicknessFP(
            plasma=plasma,
            start_angle=90,
            stop_angle=-90,
            offset_from_plasma=self.outer_plasma_gap_radial_thickness +
                               self.firstwall_radial_thickness +
                               self.outboard_blanket_radial_thickness,
            thickness = self.blanket_rear_wall_radial_thickness,
            rotation_angle=self.rotation_angle,
            stp_filename='outboard_rear_blanket_wall.stp',
            name='outboard_rear_blanket_wall',
            material_tag='rear_blanket_wall_mat',
            union=[outboard_rear_blanket_wall_upper, outboard_rear_blanket_wall_lower]
        )

        shapes_or_components.append(outboard_rear_blanket_wall)

        if tf_info_provided:
            tf_coil = paramak.ToroidalFieldCoilRectangle(
                                            inner_upper_point=(inboard_tf_coils_start_radius, blanket_rear_wall_end_height),
                                            inner_lower_point=(inboard_tf_coils_start_radius, -blanket_rear_wall_end_height),
                                            inner_mid_point=(outboard_tf_coil_start_radius, 0),
                                            thickness= self.outboard_tf_coil_radial_thickness,
                                            number_of_coils=self.number_of_tf_coils,
                                            distance=self.tf_coil_poloidal_thickness,
                                            cut=cutting_slice)
            shapes_or_components.append(tf_coil)

            if pf_info_provided:
                
                for i, (rt, vt, y_value, x_value) in enumerate(zip(self.pf_coil_radial_thicknesses,
                                                                self.pf_coil_vertical_thicknesses,
                                                                pf_coils_y_values,
                                                                pf_coils_x_values,
                                                                )
                                                            ):


                    pf_coil = paramak.PoloidalFieldCoil(width=rt, 
                                                        height=vt,
                                                        center_point=(x_value,y_value),
                                                        rotation_angle=self.rotation_angle,
                                                        stp_filename='pf_coil_'+str(i)+'.stp',
                                                        name='pf_coil',
                                                        material_tag='pf_coil_mat')
                    shapes_or_components.append(pf_coil)

        self.shapes_and_components = shapes_or_components<|MERGE_RESOLUTION|>--- conflicted
+++ resolved
@@ -285,13 +285,8 @@
         self.triangularity = plasma.triangularity
 
         shapes_or_components.append(plasma)
-
-<<<<<<< HEAD
+        # this is used to cut the inboard blanket and then fused / unioned with the firstwall
         inboard_firstwall = paramak.BlanketFP(
-=======
-        # this is used to cut the inboard blanket and then fused / unioned with the firstwall
-        inboard_firstwall = paramak.BlanketConstantThicknessFP(
->>>>>>> 23213cb0
             plasma=plasma,
             offset_from_plasma=self.inner_plasma_gap_radial_thickness,
             start_angle=90,
@@ -313,11 +308,7 @@
         inboard_blanket.solid = inboard_blanket.solid.solids(cq.selectors.NearestToPointSelector((0, 0, 0)))
 
 
-<<<<<<< HEAD
         outboard_firstwall = paramak.BlanketFP(
-=======
-        firstwall = paramak.BlanketConstantThicknessFP(
->>>>>>> 23213cb0
             plasma=plasma,
             offset_from_plasma=self.outer_plasma_gap_radial_thickness,
             start_angle=90,
@@ -345,13 +336,8 @@
         # the divertor is cut away then the firstwall can be added to the reactor using CQ operations
         firstwall.solid = firstwall.solid.cut(divertor.solid)
         shapes_or_components.append(firstwall)
-
-<<<<<<< HEAD
+        # this is the outboard fused / unioned with the inboard blanket
         outboard_blanket = paramak.BlanketFP(
-=======
-        # this is the outboard fused / unioned with the inboard blanket
-        blanket = paramak.BlanketConstantThicknessFP(
->>>>>>> 23213cb0
             plasma=plasma,
             start_angle=90,
             stop_angle=-90,
@@ -365,26 +351,10 @@
             union=inboard_blanket
         )
 
-<<<<<<< HEAD
-        # this fuses / unions the two blankets
-        blanket = outboard_blanket.solid.union(inboard_blanket.solid)
-        outboard_blanket.solid = blanket
-        shapes_or_components.append(outboard_blanket)
-
-        outboard_rear_blanket_wall = paramak.BlanketFP(
-            plasma=plasma,
-            start_angle=90,
-            stop_angle=-90,
-            offset_from_plasma=self.outer_plasma_gap_radial_thickness +
-                               self.firstwall_radial_thickness +
-                               self.outboard_blanket_radial_thickness,
-            thickness = self.blanket_rear_wall_radial_thickness,
-=======
         supports = paramak.CenterColumnShieldCylinder(
             height=blanket_rear_wall_end_height * 2,
             inner_radius=support_start_radius,
             outer_radius=support_end_radius,
->>>>>>> 23213cb0
             rotation_angle=self.rotation_angle,
             stp_filename="supports.stp",
             name="supports",
