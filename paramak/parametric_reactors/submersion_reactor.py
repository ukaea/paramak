
import warnings

import cadquery as cq

import paramak

from paramak.utils import get_reactor_hash


class SubmersionTokamak(paramak.Reactor):
    """Creates geometry for a simple submersion reactor including a
    plasma, cylindrical center column shielding, square toroidal field
    coils. There is an inboard breeder blanket on this ball reactor.

    Arguments:
        inner_bore_radial_thickness (float): the radial thickness of the
            inner bore (cm)
        inboard_tf_leg_radial_thickness (float): the radial thickness of
            the inner leg of the toroidal field coils (cm)
        center_column_shield_radial_thickness (float): the radial thickness
            of the center column shield (cm)
        inboard_blanket_radial_thickness (float): the radial thickness of
            the inboard blanket (cm)
        firstwall_radial_thickness (float): the radial thickness of the
            first wall (cm)
        inner_plasma_gap_radial_thickness (float): the radial thickness of
            the inboard gap between the plasma and the center column shield
            (cm)
        plasma_radial_thickness (float): the radial thickness of the plasma
            (cm)
        divertor_radial_thickness (float): the radial thickness of the
            divertors (cm)
        support_radial_thickness (float): the radial thickness of the upper
            and lower supports (cm)
        outer_plasma_gap_radial_thickness (float): the radial thickness of
            the outboard gap between the plasma and the first wall (cm)
        outboard_blanket_radial_thickness (float): the radial thickness of
            the blanket (cm)
        blanket_rear_wall_radial_thickness (float): the radial thickness of
            the rear wall of the blanket (cm)
        elongation (float): the elongation of the plasma
        triangularity (float): the triangularity of the plasma
        number_of_tf_coils (int, optional): the number of tf coils. Defaults
            to 16.
        rotation_angle (float, optional): the angle of the sector that is
            desired. Defaults to 360.0.
        outboard_tf_coil_radial_thickness (float, optional): the radial
            thickness of the toroidal field coil. Defaults to None.
        tf_coil_to_rear_blanket_radial_gap (float, optional): the radial
            distance between the rear of the blanket and the toroidal field
            coil. Defaults to None.
        outboard_tf_coil_poloidal_thickness (float, optional): the vertical
            thickness of each poloidal field coil. Defaults to None.
        pf_coil_vertical_thicknesses (list of floats, optional): the vertical
            thickness of each poloidal field coil. Defaults to None.
        pf_coil_radial_thicknesses (list of floats, optional): the radial
            thickness of  each poloidal field coil. Defaults to None.
        pf_coil_to_tf_coil_radial_gap (float, optional): the radial distance
            between the rear of the poloidal field coil and the toroidal field
            coil. Defaults to None.
    """

    def __init__(
        self,
        inner_bore_radial_thickness,
        inboard_tf_leg_radial_thickness,
        center_column_shield_radial_thickness,
        inboard_blanket_radial_thickness,
        firstwall_radial_thickness,
        inner_plasma_gap_radial_thickness,
        plasma_radial_thickness,
        divertor_radial_thickness,
        support_radial_thickness,
        outer_plasma_gap_radial_thickness,
        outboard_blanket_radial_thickness,
        blanket_rear_wall_radial_thickness,
        elongation,
        triangularity,
        number_of_tf_coils=16,
        rotation_angle=360.0,
        outboard_tf_coil_radial_thickness=None,
        tf_coil_to_rear_blanket_radial_gap=None,
        outboard_tf_coil_poloidal_thickness=None,
        pf_coil_vertical_thicknesses=None,
        pf_coil_radial_thicknesses=None,
        pf_coil_to_tf_coil_radial_gap=None,
    ):

        super().__init__([])

        self.inner_bore_radial_thickness = inner_bore_radial_thickness
        self.inboard_tf_leg_radial_thickness = inboard_tf_leg_radial_thickness
        self.center_column_shield_radial_thickness = (
            center_column_shield_radial_thickness
        )
        self.inboard_blanket_radial_thickness = inboard_blanket_radial_thickness
        self.firstwall_radial_thickness = firstwall_radial_thickness
        self.inner_plasma_gap_radial_thickness = inner_plasma_gap_radial_thickness
        self.plasma_radial_thickness = plasma_radial_thickness
        self.outer_plasma_gap_radial_thickness = outer_plasma_gap_radial_thickness
        self.outboard_blanket_radial_thickness = outboard_blanket_radial_thickness
        self.blanket_rear_wall_radial_thickness = blanket_rear_wall_radial_thickness
        self.pf_coil_radial_thicknesses = pf_coil_radial_thicknesses
        self.pf_coil_to_tf_coil_radial_gap = pf_coil_to_tf_coil_radial_gap
        self.outboard_tf_coil_radial_thickness = outboard_tf_coil_radial_thickness
        self.outboard_tf_coil_poloidal_thickness = outboard_tf_coil_poloidal_thickness
        self.divertor_radial_thickness = divertor_radial_thickness
        self.support_radial_thickness = support_radial_thickness
        self.elongation = elongation
        self.triangularity = triangularity
        self.tf_coil_to_rear_blanket_radial_gap = tf_coil_to_rear_blanket_radial_gap
        self.pf_coil_vertical_thicknesses = pf_coil_vertical_thicknesses
        self.number_of_tf_coils = number_of_tf_coils
        self.rotation_angle = rotation_angle

        # sets major radius and minor radius from equatorial_points to allow a
        # radial build this helps avoid the plasma overlapping the center
        # column and other components

        inner_equatorial_point = (
            inner_bore_radial_thickness
            + inboard_tf_leg_radial_thickness
            + center_column_shield_radial_thickness
            + inboard_blanket_radial_thickness
            + firstwall_radial_thickness
            + inner_plasma_gap_radial_thickness
        )
        outer_equatorial_point = inner_equatorial_point + plasma_radial_thickness
        self.major_radius = (
            inner_equatorial_point + plasma_radial_thickness + inner_equatorial_point) / 2
        self.minor_radius = (
            (outer_equatorial_point + inner_equatorial_point) / 2
        ) - inner_equatorial_point

        self.shapes_and_components = []

        self.reactor_hash_value = None

    @property
    def shapes_and_components(self):
        if get_reactor_hash(self) != self.reactor_hash_value:
            self.create_solids()
        return self._shapes_and_components

    @shapes_and_components.setter
    def shapes_and_components(self, value):
        self._shapes_and_components = value

    def create_solids(self):
        """Creates a 3d solids for each component.

           Returns:
              A list of CadQuery solids: A list of 3D solid volumes

        """

        self._shapes_and_components = []

        self._rotation_angle_check()
        self._make_plasma()
        self._make_radial_build()
        self._make_vertical_build()
        self._make_inboard_tf_coils()
        self._make_center_column_shield()
        self._make_inboard_blanket_and_firstwall()
        self._make_divertor()
        self._make_outboard_blanket()
        self._make_supports()
        self._make_component_cuts()

        self.reactor_hash_value = get_reactor_hash(self)

    def _rotation_angle_check(self):

        if self.rotation_angle == 360:
            warnings.warn(
                "360 degree rotation may result in a Standard_ConstructionError or AttributeError",
                UserWarning)

    def _make_radial_build(self):

        # this is the radial build sequence, where one component stops and
        # another starts

        self._inner_bore_start_radius = 0
        self._inner_bore_end_radius = (
            self._inner_bore_start_radius + self.inner_bore_radial_thickness
        )

        self._inboard_tf_coils_start_radius = self._inner_bore_end_radius
        self._inboard_tf_coils_end_radius = (
            self._inboard_tf_coils_start_radius +
            self.inboard_tf_leg_radial_thickness)

        self._center_column_shield_start_radius = self._inboard_tf_coils_end_radius
        self._center_column_shield_end_radius = (
            self._center_column_shield_start_radius
            + self.center_column_shield_radial_thickness
        )

        self._inboard_blanket_start_radius = self._center_column_shield_end_radius
        self._inboard_blanket_end_radius = (
            self._inboard_blanket_start_radius +
            self.inboard_blanket_radial_thickness)

        self._inboard_firstwall_start_radius = self._inboard_blanket_end_radius
        self._inboard_firstwall_end_radius = (
            self._inboard_firstwall_start_radius +
            self.firstwall_radial_thickness)

        self._inner_plasma_gap_start_radius = self._inboard_firstwall_end_radius
        self._inner_plasma_gap_end_radius = (
            self._inner_plasma_gap_start_radius +
            self.inner_plasma_gap_radial_thickness)

        self._plasma_start_radius = self._inner_plasma_gap_end_radius
        self._plasma_end_radius = self._plasma_start_radius + self.plasma_radial_thickness

        self._outer_plasma_gap_start_radius = self._plasma_end_radius
        self._outer_plasma_gap_end_radius = (
            self._outer_plasma_gap_start_radius +
            self.outer_plasma_gap_radial_thickness)

        self._outboard_firstwall_start_radius = self._outer_plasma_gap_end_radius
        self._outboard_firstwall_end_radius = (
            self._outboard_firstwall_start_radius +
            self.firstwall_radial_thickness)

        self._outboard_blanket_start_radius = self._outboard_firstwall_end_radius
        self._outboard_blanket_end_radius = (
            self._outboard_blanket_start_radius +
            self.outboard_blanket_radial_thickness)

        self._blanket_rear_wall_start_radius = self._outboard_blanket_end_radius
        self._blanket_rear_wall_end_radius = (
            self._blanket_rear_wall_start_radius +
            self.blanket_rear_wall_radial_thickness)

        self._tf_info_provided = False
        if (
            self.outboard_tf_coil_radial_thickness is not None
            and self.tf_coil_to_rear_blanket_radial_gap is not None
            and self.outboard_tf_coil_poloidal_thickness is not None
        ):
            self._tf_info_provided = True
            self._outboard_tf_coil_start_radius = (
                self._blanket_rear_wall_end_radius +
                self.tf_coil_to_rear_blanket_radial_gap)
            self._outboard_tf_coil_end_radius = (
                self._outboard_tf_coil_start_radius +
                self.outboard_tf_coil_radial_thickness)

        self._pf_info_provided = False
        if (
            self.pf_coil_vertical_thicknesses is not None
            and self.pf_coil_radial_thicknesses is not None
            and self.pf_coil_to_tf_coil_radial_gap is not None
        ):
            self._pf_info_provided = True

        self._divertor_start_radius = (
            self._plasma.high_point[0] - 0.5 * self.divertor_radial_thickness
        )
        self._divertor_end_radius = (
            self._plasma.high_point[0] + 0.5 * self.divertor_radial_thickness
        )

        self._support_start_radius = (
            self._plasma.high_point[0] - 0.5 * self.support_radial_thickness
        )
        self._support_end_radius = (
            self._plasma.high_point[0] + 0.5 * self.support_radial_thickness
        )

    def _make_vertical_build(self):

        # this is the vertical build sequence, componets build on each other in
        # a similar manner to the radial build

        self._plasma_start_height = 0
        self._plasma_end_height = self._plasma.high_point[1]

        self._plasma_to_divertor_gap_start_height = self._plasma_end_height
        self._plasma_to_divertor_gap_end_height = (
            self._plasma_to_divertor_gap_start_height +
            self.outer_plasma_gap_radial_thickness)

        # the firstwall is cut by the divertor but uses the same control points
        self._firstwall_start_height = self._plasma_to_divertor_gap_end_height
        self._firstwall_end_height = self._firstwall_start_height + \
            self.firstwall_radial_thickness

        self._blanket_start_height = self._firstwall_end_height
        self._blanket_end_height = (
            self._blanket_start_height + self.outboard_blanket_radial_thickness
        )

        self._blanket_rear_wall_start_height = self._blanket_end_height
        self._blanket_rear_wall_end_height = (
            self._blanket_rear_wall_start_height +
            self.blanket_rear_wall_radial_thickness)

        if self._tf_info_provided and self._pf_info_provided:
            self._number_of_pf_coils = len(self.pf_coil_vertical_thicknesses)

            y_position_step = (2 * self._blanket_rear_wall_end_height) / (
                self._number_of_pf_coils + 1
            )

            self._pf_coils_xy_values = []
            # adds in coils with equal spacing strategy, should be updated to
            # allow user positions
            for i in range(self._number_of_pf_coils):
                y_value = (
                    self._blanket_rear_wall_end_height
                    + self.pf_coil_to_tf_coil_radial_gap
                    - y_position_step * (i + 1)
                )
                x_value = (
                    self._outboard_tf_coil_end_radius
                    + self.pf_coil_to_tf_coil_radial_gap
                    + 0.5 * self.pf_coil_radial_thicknesses[i]
                )
                self._pf_coils_xy_values.append((x_value, y_value))

            self._pf_coil_start_radius = (
                self._outboard_tf_coil_end_radius +
                self.pf_coil_to_tf_coil_radial_gap)
            self._pf_coil_end_radius = self._pf_coil_start_radius + max(
                self.pf_coil_radial_thicknesses
            )

    def _make_inboard_tf_coils(self):

        # self.shapes_and_components.append(inboard_tf_coils)
        self._inboard_tf_coils = paramak.CenterColumnShieldCylinder(
            height=self._blanket_rear_wall_end_height * 2,
            inner_radius=self._inboard_tf_coils_start_radius,
            outer_radius=self._inboard_tf_coils_end_radius,
            rotation_angle=self.rotation_angle,
            stp_filename="inboard_tf_coils.stp",
            stl_filename="inboard_tf_coils.stl",
            name="inboard_tf_coils",
            material_tag="inboard_tf_coils_mat",
        )
        self._shapes_and_components.append(self._inboard_tf_coils)

    def _make_center_column_shield(self):

        self._center_column_shield = paramak.CenterColumnShieldCylinder(
            height=self._blanket_rear_wall_end_height * 2,
            inner_radius=self._center_column_shield_start_radius,
            outer_radius=self._center_column_shield_end_radius,
            rotation_angle=self.rotation_angle,
            stp_filename="center_column_shield.stp",
            stl_filename="center_column_shield.stl",
            name="center_column_shield",
            material_tag="center_column_shield_mat",
        )
        self._shapes_and_components.append(self._center_column_shield)

    def _make_plasma(self):

        plasma = paramak.Plasma(
            major_radius=self.major_radius,
            minor_radius=self.minor_radius,
            elongation=self.elongation,
            triangularity=self.triangularity,
            rotation_angle=self.rotation_angle,
        )
        plasma.create_solid()

        self.shapes_and_components.append(plasma)

<<<<<<< HEAD
        self._plasma = plasma
=======
        self._shapes_and_components.append(self._plasma)
>>>>>>> e22a578c

    def _make_inboard_blanket_and_firstwall(self):

        # this is used to cut the inboard blanket and then fused / unioned with
        # the firstwall
        self._inboard_firstwall = paramak.BlanketFP(
            plasma=self._plasma,
            offset_from_plasma=self.inner_plasma_gap_radial_thickness,
            start_angle=90,
            stop_angle=270,
            thickness=self.firstwall_radial_thickness,
            rotation_angle=self.rotation_angle,
        )

        self._inboard_blanket = paramak.CenterColumnShieldCylinder(
            height=self._blanket_end_height * 2,
            inner_radius=self._inboard_blanket_start_radius,
            outer_radius=max([item[0] for item in self._inboard_firstwall.points]),
            rotation_angle=self.rotation_angle,
            cut=self._inboard_firstwall,
        )

        # this takes a single solid from a compound of solids by finding the
        # solid nearest to a point
        self._inboard_blanket.solid = self._inboard_blanket.solid.solids(
            cq.selectors.NearestToPointSelector((0, 0, 0))
        )

        self._firstwall = paramak.BlanketFP(
            plasma=self._plasma,
            offset_from_plasma=self.outer_plasma_gap_radial_thickness,
            start_angle=90,
            stop_angle=-90,
            thickness=self.firstwall_radial_thickness,
            rotation_angle=self.rotation_angle,
            stp_filename="outboard_firstwall.stp",
            stl_filename="outboard_firstwall.stl",
            name="outboard_firstwall",
            material_tag="firstwall_mat",
            union=self._inboard_firstwall,
        )

    def _make_divertor(self):

        self._divertor = paramak.CenterColumnShieldCylinder(
            height=self._blanket_rear_wall_end_height * 2,
            inner_radius=self._divertor_start_radius,
            outer_radius=self._divertor_end_radius,
            rotation_angle=self.rotation_angle,
            stp_filename="divertor.stp",
            stl_filename="divertor.stl",
            name="divertor",
            material_tag="divertor_mat",
            intersect=self._firstwall,
        )
        self._shapes_and_components.append(self._divertor)

    def _make_outboard_blanket(self):

        # this is the outboard fused /unioned with the inboard blanket

        self._blanket = paramak.BlanketFP(
            plasma=self._plasma,
            start_angle=90,
            stop_angle=-90,
            offset_from_plasma=self.outer_plasma_gap_radial_thickness
            + self.firstwall_radial_thickness,
            thickness=self.outboard_blanket_radial_thickness,
            rotation_angle=self.rotation_angle,
            stp_filename="blanket.stp",
            stl_filename="blanket.stl",
            name="blanket",
            material_tag="blanket_mat",
            union=self._inboard_blanket,
        )

    def _make_supports(self):

        self._supports = paramak.CenterColumnShieldCylinder(
            height=self._blanket_rear_wall_end_height * 2,
            inner_radius=self._support_start_radius,
            outer_radius=self._support_end_radius,
            rotation_angle=self.rotation_angle,
            stp_filename="supports.stp",
            stl_filename="supports.stl",
            name="supports",
            material_tag="supports_mat",
            intersect=self._blanket,
        )
        self._shapes_and_components.append(self._supports)

    def _make_component_cuts(self):

        # the divertor is cut away then the firstwall can be added to the
        # reactor using CQ operations
        self._firstwall.solid = self._firstwall.solid.cut(self._divertor.solid)
        self._shapes_and_components.append(self._firstwall)

        # cutting the supports away from the blanket
        self._blanket.solid = self._blanket.solid.cut(self._supports.solid)
        self._shapes_and_components.append(self._blanket)

        self._outboard_rear_blanket_wall_upper = paramak.RotateStraightShape(
            points=[
                (self._center_column_shield_end_radius, self._blanket_rear_wall_start_height),
                (self._center_column_shield_end_radius, self._blanket_rear_wall_end_height),
                (
                    max([item[0] for item in self._inboard_firstwall.points]),
                    self._blanket_rear_wall_end_height,
                ),
                (
                    max([item[0] for item in self._inboard_firstwall.points]),
                    self._blanket_rear_wall_start_height,
                ),
            ],
            rotation_angle=self.rotation_angle,
        )

        self._outboard_rear_blanket_wall_lower = paramak.RotateStraightShape(
            points=[
                (self._center_column_shield_end_radius, -self._blanket_rear_wall_start_height),
                (self._center_column_shield_end_radius, -self._blanket_rear_wall_end_height),
                (
                    max([item[0] for item in self._inboard_firstwall.points]),
                    -self._blanket_rear_wall_end_height,
                ),
                (
                    max([item[0] for item in self._inboard_firstwall.points]),
                    -self._blanket_rear_wall_start_height,
                ),
            ],
            rotation_angle=self.rotation_angle,
        )

        self._outboard_rear_blanket_wall = paramak.BlanketFP(
            plasma=self._plasma,
            start_angle=90,
            stop_angle=-90,
            offset_from_plasma=self.outer_plasma_gap_radial_thickness +
            self.firstwall_radial_thickness +
            self.outboard_blanket_radial_thickness,
            thickness=self.blanket_rear_wall_radial_thickness,
            rotation_angle=self.rotation_angle,
            stp_filename="outboard_rear_blanket_wall.stp",
            stl_filename="outboard_rear_blanket_wall.stl",
            name="outboard_rear_blanket_wall",
            material_tag="blanket_rear_wall_mat",
            union=[
                self._outboard_rear_blanket_wall_upper,
                self._outboard_rear_blanket_wall_lower],
        )

        self._shapes_and_components.append(self._outboard_rear_blanket_wall)

        if self._tf_info_provided:
            self._tf_coil = paramak.ToroidalFieldCoilRectangle(
                with_inner_leg=False,
                horizontal_start_point=(
                    self._inboard_tf_coils_start_radius,
                    self._blanket_rear_wall_end_height,
                ),
                vertical_mid_point=(self._outboard_tf_coil_start_radius, 0),
                thickness=self.outboard_tf_coil_radial_thickness,
                number_of_coils=self.number_of_tf_coils,
                distance=self.outboard_tf_coil_poloidal_thickness,
                stp_filename="outboard_tf_coil.stp",
                stl_filename="outboard_tf_coil.stl",
                rotation_angle=self.rotation_angle
            )
            self._shapes_and_components.append(self._tf_coil)

            if self._pf_info_provided:

                self._pf_coil = paramak.PoloidalFieldCoilSet(
                    heights=self.pf_coil_vertical_thicknesses,
                    widths=self.pf_coil_radial_thicknesses,
                    center_points=self._pf_coils_xy_values,
                    rotation_angle=self.rotation_angle,
                    stp_filename='pf_coils.stp',
                    name="pf_coil",
                    material_tag="pf_coil_mat",
                )

                self._shapes_and_components.append(self._pf_coil)<|MERGE_RESOLUTION|>--- conflicted
+++ resolved
@@ -362,22 +362,16 @@
 
     def _make_plasma(self):
 
-        plasma = paramak.Plasma(
+        self._plasma = paramak.Plasma(
             major_radius=self.major_radius,
             minor_radius=self.minor_radius,
             elongation=self.elongation,
             triangularity=self.triangularity,
             rotation_angle=self.rotation_angle,
         )
-        plasma.create_solid()
-
-        self.shapes_and_components.append(plasma)
-
-<<<<<<< HEAD
-        self._plasma = plasma
-=======
+        self._plasma.create_solid()
+
         self._shapes_and_components.append(self._plasma)
->>>>>>> e22a578c
 
     def _make_inboard_blanket_and_firstwall(self):
 
