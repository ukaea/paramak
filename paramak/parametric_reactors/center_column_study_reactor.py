--- conflicted
+++ resolved
@@ -128,15 +128,11 @@
         self._inboard_firstwall_end_radius = self._inboard_firstwall_start_radius + \
             self.inboard_firstwall_radial_thickness
 
-<<<<<<< HEAD
         self._divertor_start_radius = self._inboard_firstwall_end_radius
         self._divertor_end_radius = self._divertor_start_radius + self.divertor_radial_thickness
 
         self._inner_plasma_gap_start_radius = self._center_column_shield_end_radius_mid + self.inboard_firstwall_radial_thickness 
-=======
-        self._inner_plasma_gap_start_radius = self._center_column_shield_end_radius_mid + \
-            self.inboard_firstwall_radial_thickness
->>>>>>> 8b166713
+
         self._inner_plasma_gap_end_radius = self._inner_plasma_gap_start_radius + \
             self.inner_plasma_gap_radial_thickness
 
