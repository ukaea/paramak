
import paramak
import numpy as np
import cadquery as cq


class SegmentedBlanketBallReactor(paramak.BallReactor):
    """Creates geometry for a single ball reactor with a single divertor
    including a plasma, cylindrical center column shielding, square toroidal
    field coils. There is no inboard breeder blanket on this ball reactor like
    most spherical reactors.

    Arguments:
        inner_bore_radial_thickness (float): the radial thickness of the
            inner bore (cm)
        inboard_tf_leg_radial_thickness (float): the radial thickness of the
            inner leg of the toroidal field coils (cm)
        center_column_shield_radial_thickness (float): the radial thickness of
            the center column shield (cm)
        divertor_radial_thickness (float): the radial thickness of the divertor
            (cm), this fills the gap between the center column shield and
            blanket
        inner_plasma_gap_radial_thickness (float): the radial thickness of the
            inboard gap between the plasma and the center column shield (cm)
        plasma_radial_thickness (float): the radial thickness of the plasma
        outer_plasma_gap_radial_thickness (float): the radial thickness of the
            outboard gap between the plasma and firstwall (cm)
        firstwall_radial_thickness (float): the radial thickness of the first
            wall (cm)
        blanket_radial_thickness (float): the radial thickness of the blanket
            (cm)
        blanket_rear_wall_radial_thickness (float): the radial thickness of the
            rear wall of the blanket (cm)
        gap_between_blankets (float): the distance between adjacent blanket
            segments,
        number_of_blanket_segments (int): the number of segments to divide the
            blanket up into. This for a full 360 degrees rotation
        elongation (float): the elongation of the plasma
        triangularity (float): the triangularity of the plasma
        number_of_tf_coils (int): the number of tf coils
        blanket_fillet_radius (float): the fillet radius to apply to the
            interface between the firstwall and th breeder zone. Set to 0 for
            no fillet. Defaults to 10.
    """

    def __init__(
        self,
        gap_between_blankets,
        number_of_blanket_segments,
        blanket_fillet_radius=10,
        **kwargs
    ):

        self.gap_between_blankets = gap_between_blankets
        self.number_of_blanket_segments = number_of_blanket_segments
        self.blanket_fillet_radius = blanket_fillet_radius

<<<<<<< HEAD
        super().__init__(**kwargs)
=======
        super().__init__(
            inner_bore_radial_thickness=inner_bore_radial_thickness,
            inboard_tf_leg_radial_thickness=inboard_tf_leg_radial_thickness,
            center_column_shield_radial_thickness=center_column_shield_radial_thickness,
            divertor_radial_thickness=divertor_radial_thickness,
            inner_plasma_gap_radial_thickness=inner_plasma_gap_radial_thickness,
            plasma_radial_thickness=plasma_radial_thickness,
            outer_plasma_gap_radial_thickness=outer_plasma_gap_radial_thickness,
            firstwall_radial_thickness=firstwall_radial_thickness,
            blanket_radial_thickness=blanket_radial_thickness,
            blanket_rear_wall_radial_thickness=blanket_rear_wall_radial_thickness,
            elongation=elongation,
            triangularity=triangularity,
            number_of_tf_coils=number_of_tf_coils,
            **kwargs)
>>>>>>> f2ef6fe6

    @property
    def gap_between_blankets(self):
        return self._gap_between_blankets

    @gap_between_blankets.setter
    def gap_between_blankets(self, value):
        """Sets the SegmentedBlanketBallReactor.gap_between_blankets
        attribute which controls the horitzonal distance between blanket
        segments."""
        if isinstance(value, (float, int)) and value > 0:
            self._gap_between_blankets = float(value)
        else:
            raise ValueError(
                "gap_between_blankets but be a positive value float")

    @property
    def number_of_blanket_segments(self):
        """Sets the SegmentedBlanketBallReactor.number_of_blanket_segments
        attribute which controls the number of blanket segments."""
        return self._number_of_blanket_segments

    @number_of_blanket_segments.setter
    def number_of_blanket_segments(self, value):
        if isinstance(value, int) and value > 2:
            self._number_of_blanket_segments = value
        else:
            raise ValueError(
                "number_of_blanket_segments but be an int greater than 2")

    def _make_blankets_layers(self):

        self._center_column_cutter = paramak.CenterColumnShieldCylinder(
            height=self._center_column_shield_height * 1.5,  # extra 0.5 to ensure overlap,
            inner_radius=0,
            outer_radius=self._center_column_shield_end_radius,
            rotation_angle=360
        )

        thin_cutter = paramak.BlanketCutterStar(
            distance=self.gap_between_blankets,
            azimuth_placement_angle=np.linspace(
                0, 360, self.number_of_blanket_segments, endpoint=False))

        self._blanket_envelope = paramak.BlanketFP(
            plasma=self._plasma,
            thickness=self.firstwall_radial_thickness +
            self.blanket_radial_thickness,
            offset_from_plasma=[
                self.inner_plasma_gap_radial_thickness,
                self.plasma_gap_vertical_thickness,
                self.outer_plasma_gap_radial_thickness,
                self.plasma_gap_vertical_thickness,
                self.inner_plasma_gap_radial_thickness],
            start_angle=-180,
            stop_angle=180,
            rotation_angle=self.rotation_angle,
            material_tag="firstwall_mat",
            stp_filename="firstwall.stp",
            stl_filename="firstwall.stl",
            cut=[
                self._center_column_cutter,
                thin_cutter])

        # makes a thicker star shaped cutting tool
        thick_cutter = paramak.BlanketCutterStar(
            distance=self.gap_between_blankets +
            2 *
            self.firstwall_radial_thickness,
            azimuth_placement_angle=np.linspace(
                0,
                360,
                self.number_of_blanket_segments,
                endpoint=False))

        self._blanket = paramak.BlanketFP(
            plasma=self._plasma,
            thickness=self.blanket_radial_thickness,
            offset_from_plasma=[
                self.inner_plasma_gap_radial_thickness +
                self.firstwall_radial_thickness,
                self.plasma_gap_vertical_thickness +
                self.firstwall_radial_thickness,
                self.outer_plasma_gap_radial_thickness +
                self.firstwall_radial_thickness,
                self.plasma_gap_vertical_thickness +
                self.firstwall_radial_thickness,
                self.inner_plasma_gap_radial_thickness +
                self.firstwall_radial_thickness],
            start_angle=-180,
            stop_angle=180,
            rotation_angle=self.rotation_angle,
            material_tag="blanket_mat",
            stp_filename="blanket.stp",
            stl_filename="blanket.stl",
            cut=[self._center_column_cutter, thick_cutter])

        if self.blanket_fillet_radius != 0:
            x = self.major_radius + 1  # tried firstwall start radius here already
            front_face_b = self._blanket.solid.faces(
                cq.NearestToPointSelector((0, x, 0)))
            front_edge_b = front_face_b.edges(
                cq.NearestToPointSelector((0, x, 0)))
            front_edge_length_b = front_edge_b.val().Length()
            self._blanket.solid = self._blanket.solid.edges(
                paramak.EdgeLengthSelector(front_edge_length_b)).fillet(
                self.blanket_fillet_radius)

        # TODO this segfaults at the moment but works as an opperation on the
        # reactor after construction in jupyter
        # tried different x values and (0, x, 0)
        # noticed that it much quicker as a post process so perhaps some unwanted looping is happening
        # if self.blanket_fillet_radius != 0:
        #     x = self.major_radius # tried firstwall start radius here already
        #     front_face = self._blanket_envelope.solid.faces(cq.NearestToPointSelector((x, 0, 0)))
        #     print('found front face')
        #     front_edge = front_face.edges(cq.NearestToPointSelector((x, 0, 0)))
        #     print('found front edge')
        #     front_edge_length = front_edge.val().Length()
        #     print('found front edge length', front_edge_length)
        #     self._blanket_envelope.solid = self._blanket_envelope.solid.edges(
        #         paramak.EdgeLengthSelector(front_edge_length)).fillet(self.blanket_fillet_radius)
        # print('finished')

        self._blanket_envelope.cut.append(self._blanket)

        self._firstwall = self._blanket_envelope

        self._blanket_rear_wall = paramak.BlanketFP(
            plasma=self._plasma,
            thickness=self.blanket_rear_wall_radial_thickness,
            offset_from_plasma=[
                self.inner_plasma_gap_radial_thickness +
                self.firstwall_radial_thickness +
                self.blanket_radial_thickness,
                self.plasma_gap_vertical_thickness +
                self.firstwall_radial_thickness +
                self.blanket_radial_thickness,
                self.outer_plasma_gap_radial_thickness +
                self.firstwall_radial_thickness +
                self.blanket_radial_thickness,
                self.plasma_gap_vertical_thickness +
                self.firstwall_radial_thickness +
                self.blanket_radial_thickness,
                self.inner_plasma_gap_radial_thickness +
                self.firstwall_radial_thickness +
                self.blanket_radial_thickness],
            start_angle=-180,
            stop_angle=180,
            rotation_angle=self.rotation_angle,
            material_tag="blanket_rear_wall_mat",
            stp_filename="blanket_rear_wall.stp",
            stl_filename="blanket_rear_wall.stl",
            cut=[self._center_column_cutter])<|MERGE_RESOLUTION|>--- conflicted
+++ resolved
@@ -55,25 +55,7 @@
         self.number_of_blanket_segments = number_of_blanket_segments
         self.blanket_fillet_radius = blanket_fillet_radius
 
-<<<<<<< HEAD
         super().__init__(**kwargs)
-=======
-        super().__init__(
-            inner_bore_radial_thickness=inner_bore_radial_thickness,
-            inboard_tf_leg_radial_thickness=inboard_tf_leg_radial_thickness,
-            center_column_shield_radial_thickness=center_column_shield_radial_thickness,
-            divertor_radial_thickness=divertor_radial_thickness,
-            inner_plasma_gap_radial_thickness=inner_plasma_gap_radial_thickness,
-            plasma_radial_thickness=plasma_radial_thickness,
-            outer_plasma_gap_radial_thickness=outer_plasma_gap_radial_thickness,
-            firstwall_radial_thickness=firstwall_radial_thickness,
-            blanket_radial_thickness=blanket_radial_thickness,
-            blanket_rear_wall_radial_thickness=blanket_rear_wall_radial_thickness,
-            elongation=elongation,
-            triangularity=triangularity,
-            number_of_tf_coils=number_of_tf_coils,
-            **kwargs)
->>>>>>> f2ef6fe6
 
     @property
     def gap_between_blankets(self):
