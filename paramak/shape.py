--- conflicted
+++ resolved
@@ -515,18 +515,9 @@
                                 p0 = list(entry.values())[0][0]
                                 p1 = list(entry.values())[0][1]
                                 p2 = list(entry.values())[0][2]
-<<<<<<< HEAD
                                 solid = solid.moveTo(p0[0], p0[1]).threePointArc(p1, p2)
                         solid = solid.close().moveTo(0, 0).moveTo(-point[0], 0).workplane(offset=-point[1])
                 
-=======
-                                solid = solid.moveTo(
-                                    p0[0], p0[1]).threePointArc(
-                                    p1, p2)
-                        solid = solid.close().moveTo(
-                            0, 0).moveTo(-point[0], 0).workplane(offset=-point[1])
-
->>>>>>> 7e0359e6
                 elif self.flag == False:
                     solid = solid.workplane(offset=self.path_points[0][1]).moveTo(self.path_points[0][0], 0).workplane()
                     for entry in instructions:
@@ -539,17 +530,7 @@
                             p0 = list(entry.values())[0][0]
                             p1 = list(entry.values())[0][1]
                             p2 = list(entry.values())[0][2]
-<<<<<<< HEAD
                             solid = solid.moveTo(p0[0], p0[1]).threePointArc(p1, p2)
-=======
-                            solid = solid.moveTo(
-                                p0[0], p0[1]).threePointArc(
-                                p1, p2)
-                    solid = solid.close()
-
-                else:
-                    raise ValueError
->>>>>>> 7e0359e6
 
                     solid = solid.close().moveTo(0, 0).moveTo(-self.path_points[0][0], 0).workplane(offset=-self.path_points[0][1])
 
