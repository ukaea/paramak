--- conflicted
+++ resolved
@@ -120,11 +120,9 @@
         self.x_max = None
         self.z_min = None
         self.z_max = None
-<<<<<<< HEAD
         self.graveyard_offset = None  # set by the make_graveyard method
-=======
         self.patch = None
->>>>>>> fb200292
+
 
     @property
     def solid(self):
