--- conflicted
+++ resolved
@@ -60,14 +60,9 @@
         if self.use_optimiser:
             angles = segments_optimiser(
                 self.length_limits, self.nb_segments_limits,
-<<<<<<< HEAD
                 self.distribution, (self.start_angle, self.stop_angle),
                 stop_on_success=self.stop_on_success
-                )
-=======
-                self.distribution, (self.start_angle, self.stop_angle)
             )
->>>>>>> 6c5cebee
         elif self.segments_angles is None:
             angles = np.linspace(
                 self.start_angle, self.stop_angle,
