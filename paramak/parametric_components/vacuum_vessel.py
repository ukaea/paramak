--- conflicted
+++ resolved
@@ -40,16 +40,12 @@
 
     @height.setter
     def height(self, value):
-<<<<<<< HEAD
-        assert value > 0
-=======
         if not isinstance(value, (float, int)):
             raise ValueError(
                 'VacuumVessel.height must be a number. Not', value)
         if value <= 0:
             raise ValueError(
                 'VacuumVessel.height must be a positive number above 0. Not', value)
->>>>>>> 75b2f87c
         self._height = value
 
     @property
@@ -58,11 +54,7 @@
 
     @inner_radius.setter
     def inner_radius(self, value):
-<<<<<<< HEAD
         assert value > 0
-=======
-        # todo check it is a positve number
->>>>>>> 75b2f87c
         self._inner_radius = value
 
     def find_points(self):
