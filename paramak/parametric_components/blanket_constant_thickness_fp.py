import math

import numpy as np
import scipy
import sympy as sp

from paramak import RotateMixedShape


class BlanketConstantThicknessFP(RotateMixedShape):
    """A blanket volume created from plasma parameters.

    :param thickness: the thickness of the blanket (cm)
    :type thickness: float
    :param stop_angle: the angle in degrees to stop the blanket, measured anti
     clockwise from 3 o'clock
    :type stop_angle: float
    :param start_angle: the angle in degrees to start the blanket, measured
     anti clockwise from 3 o'clock
    :type start_angle: float
    :param minor_radius: the minor radius of the plasma (cm)
    :type minor_radius: float
    :param major_radius: the major radius of the plasma (cm)
    :type major_radius: float
    :param triangularity: the triangularity of the plasma
    :type triangularity: float
    :param elongation: the elongation of the plasma
    :type elongation: float
    :param vertical_displacement: the vertical_displacement of the plasma (cm)
    :type vertical_displacement: float
    :param offset_from_plasma: the distance bettwen the plasma and the blanket
        (cm)
    :type offset_from_plasma: float
    :param num_points: number of points that will describe the shape
    :type num_points: int
    :param name: The legend name used when exporting a html graph of the shape
    :type name: str
    :param color: the color to use when exporting as html graphs or png images
    :type color: Red, Green, Blue, [Alpha] values. RGB and RGBA are sequences
     of, 3 or 4 floats respectively each in the range 0-1
    :param material_tag: The material name to use when exporting the
     neutronics description
    :type material_tag: str
    :param stp_filename: the filename used when saving stp files as part of a
     reactor
    :type stp_filename: str
    :param azimuth_placement_angle: the angle or angles to use when rotating
     the shape on the azimuthal axis
    :type azimuth_placement_angle: float or iterable of floats
    :param rotation_angle: The rotation_angle to use when revoling the solid
     (degrees)
    :type rotation_angle: float
    :param cut: An optional cadquery object to perform a boolean cut with this
     object
    :type cut: cadquery object

    :return: a shape object that has generic functionality
    :rtype: paramak shape object
    """

    def __init__(
        self,
        thickness,
        start_angle,
        stop_angle,
        plasma=None,
        minor_radius=150,
        major_radius=450,
        triangularity=0.55,
        elongation=2.0,
        vertical_displacement=0,
        offset_from_plasma=0,
        num_points=50,
        workplane="XZ",
        points=None,
        stp_filename=None,
        rotation_angle=360,
        azimuth_placement_angle=0,
        solid=None,
        color=None,
        name=None,
        material_tag=None,
        cut=None,
            ):

        super().__init__(
            points,
            workplane,
            name,
            color,
            material_tag,
            stp_filename,
            azimuth_placement_angle,
            solid,
            rotation_angle,
            cut,
        )

        self.thickness = thickness
        self.start_angle = start_angle
        self.stop_angle = stop_angle
        self.plasma = plasma
        self.vertical_displacement = vertical_displacement
        if plasma is None:
            self.minor_radius = minor_radius
            self.major_radius = major_radius
            self.triangularity = triangularity
            self.elongation = elongation
            self.offset_from_plasma = 0
        else:  # if plasma object is given, use its parameters
            self.minor_radius = plasma.minor_radius
            self.major_radius = plasma.major_radius
            self.triangularity = plasma.triangularity
            self.elongation = plasma.elongation
            self.offset_from_plasma = offset_from_plasma
        self.num_points = num_points
        self.points = points
        self.physical_groups = None

    @property
    def physical_groups(self):
        self.create_physical_groups()
        return self._physical_groups

    @physical_groups.setter
    def physical_groups(self, physical_groups):
        self._physical_groups = physical_groups

    @property
    def points(self):
        self.find_points()
        return self._points

    @points.setter
    def points(self, points):
        self._points = points

    @property
    def minor_radius(self):
        return self._minor_radius

    @minor_radius.setter
    def minor_radius(self, minor_radius):
        self._minor_radius = minor_radius

    @property
    def thickness(self):
        return self._thickness

    @thickness.setter
    def thickness(self, thickness):
        self._thickness = thickness

    def find_points(self):
        conversion_factor = 2*np.pi/360

        def R(theta, pkg=np):
            return self.major_radius + self.minor_radius*pkg.cos(
                theta + self.triangularity*pkg.sin(theta))

        def Z(theta, pkg=np):
            return self.elongation*self.minor_radius*pkg.sin(theta) + \
                self.vertical_displacement
        # create array of angles theta
        thetas = np.linspace(
                    self.start_angle*conversion_factor,
                    self.stop_angle*conversion_factor,
                    num=self.num_points,
                    endpoint=True)

        # create inner points
        if self.plasma is None:
            # if no plasma object is given simply use the equation
            inner_points_R = R(thetas)
            inner_points_Z = Z(thetas)

            inner_points = [
                [inner_points_R[i], inner_points_Z[i], 'spline']
                for i in range(len(thetas))
                ]
        else:
            # if a plasma is given
            inner_points = self.create_offset_points(
                thetas, R, Z,
                self.offset_from_plasma)
        inner_points[-1][2] = 'straight'

        # compute outer points
        outer_points = self.create_offset_points(
<<<<<<< HEAD
            thetas, R, Z,
            R_derivative, Z_derivative,
            self.thickness + self.offset_from_plasma, flip=True)
        points = points + outer_points

        def diff_between_angles(a, b):
            c = (b - a) % 360
            if c > 180:
                c -= 360
            return c
        # if full coverage close the shape
        if diff_between_angles(self.start_angle, self.stop_angle) == 0:
            points.append(outer_points[0])

        points[-2][2] = 'straight'

=======
            np.flip(thetas), R, Z,
            self.thickness + self.offset_from_plasma)
        points = inner_points + outer_points
        points[-1][2] = 'straight'
        points.append(inner_points[0])
>>>>>>> 8f50320f
        self.points = points

    def create_offset_points(self, thetas, R_fun, Z_fun, offset):
        """generates a list of points following parametric equations with an
        offset

        :param thetas: list of angles (radians)
        :type thetas: list
        :param R_fun: parametric function for R coordinate (cm)
        :type R_fun: callable
        :param Z_fun: parametric function for Z coordinate (cm)
        :type Z_fun: callable
        :param offset: offset value (cm). offset=0 will follow the parametric
         equations.

        :return: list of points [[R1, Z1, connection1], [R2, Z2, connection2],
            ...]
        :rtype: list
        """
        # create sympy objects and derivatives
        theta_sp = sp.Symbol("theta")

        R_sp = R_fun(theta_sp, pkg=sp)
        Z_sp = Z_fun(theta_sp, pkg=sp)

        R_derivative = sp.diff(R_sp, theta_sp)
        Z_derivative = sp.diff(Z_sp, theta_sp)
        points = []

        for theta in thetas:
            # get local value of derivatives
            val_R_derivative = float(R_derivative.subs('theta', theta))
            val_Z_derivative = float(Z_derivative.subs('theta', theta))

            # get normal vector components
            nx = val_Z_derivative
            ny = -val_R_derivative

            # normalise normal vector
            normal_vector_norm = (nx**2 + ny**2)**0.5
            nx /= normal_vector_norm
            ny /= normal_vector_norm

            # calculate outer points
            val_R_outer = R_fun(theta) + offset*nx
            val_Z_outer = Z_fun(theta) + offset*ny

            points.append([float(val_R_outer), float(val_Z_outer), 'spline'])
<<<<<<< HEAD
            
        return points

    def create_physical_groups(self):
        """Creates the physical groups for STP files

        Returns:
            list: list of dicts containing the physical groups
        """

        def diff_between_angles(a, b):
            c = (b - a) % 360
            if c > 180:
                c -= 360
            return c
        groups = []
        nb_volumes = 1  # only one volume
        nb_surfaces = 2  # inner and outer

        surface_names = ["inner", "outer"]
        volumes_names = ["inside"]

        # add two cut sections if they exist
        if self.rotation_angle != 360:
            nb_surfaces += 2
            surface_names += ["left_section", "right_section"]
            full_rot = False
        else:
            full_rot = True

        # add two surfaces between blanket and div if they exist
        if diff_between_angles(self.start_angle, self.stop_angle) != 0:
            nb_surfaces += 2
            surface_names += ["inner_section", "outer_section"]
            stop_equals_start = False
        else:
            stop_equals_start = True

        # rearrange order
        # TODO: fix issue #86
        if full_rot:
            if stop_equals_start:
                print("Warning: If start_angle = stop_angle surfaces will not\
                     be handled correctly")
                new_order = [0, 1, 2, 3]
            else:
                # from ["inner", "outer", "inner_section", "outer_section"]

                # to ["inner", "inner_section", "outer", "outer_section"]
                new_order = [0, 2, 1, 3]
        else:
            if stop_equals_start:
                print("Warning: If start_angle = stop_angle surfaces will not\
                     be handled correctly")
                new_order = [0, 1, 2, 3]
            else:
                # from ['inner', 'outer', 'left_section', 'right_section',
                #           'inner_section', 'outer_section']

                # to ["inner", "inner_section", "outer", "outer_section",
                #         "left_section", "right_section"]
                new_order = [0, 4,  1, 5, 2, 3]
        surface_names = [surface_names[i] for i in new_order]

        for i in range(1, nb_volumes+1):
            group = {
                "dim": 3,
                "id": i,
                "name": volumes_names[i-1]
            }
            groups.append(group)
        for i in range(1, nb_surfaces+1):
            group = {
                "dim": 2,
                "id": i,
                "name": surface_names[i-1]
            }
            groups.append(group)
        return groups
=======
        return points
>>>>>>> 8f50320f
<|MERGE_RESOLUTION|>--- conflicted
+++ resolved
@@ -187,30 +187,11 @@
 
         # compute outer points
         outer_points = self.create_offset_points(
-<<<<<<< HEAD
-            thetas, R, Z,
-            R_derivative, Z_derivative,
-            self.thickness + self.offset_from_plasma, flip=True)
-        points = points + outer_points
-
-        def diff_between_angles(a, b):
-            c = (b - a) % 360
-            if c > 180:
-                c -= 360
-            return c
-        # if full coverage close the shape
-        if diff_between_angles(self.start_angle, self.stop_angle) == 0:
-            points.append(outer_points[0])
-
-        points[-2][2] = 'straight'
-
-=======
             np.flip(thetas), R, Z,
             self.thickness + self.offset_from_plasma)
         points = inner_points + outer_points
         points[-1][2] = 'straight'
         points.append(inner_points[0])
->>>>>>> 8f50320f
         self.points = points
 
     def create_offset_points(self, thetas, R_fun, Z_fun, offset):
@@ -259,8 +240,6 @@
             val_Z_outer = Z_fun(theta) + offset*ny
 
             points.append([float(val_R_outer), float(val_Z_outer), 'spline'])
-<<<<<<< HEAD
-            
         return points
 
     def create_physical_groups(self):
@@ -338,7 +317,4 @@
                 "name": surface_names[i-1]
             }
             groups.append(group)
-        return groups
-=======
-        return points
->>>>>>> 8f50320f
+        return groups