--- conflicted
+++ resolved
@@ -160,16 +160,8 @@
             if isinstance(self.boolean_operations["cut"], Iterable):
                 self.boolean_operations["cut"] = [*self.boolean_operations["cut"], self.central_column_shield]
             else:
-<<<<<<< HEAD
                 self.boolean_operations["cut"] = [*[self.boolean_operations["cut"]], self.central_column_shield]
-            
-=======
-                if isinstance(self.boolean_operations["cut"], Iterable):
-                    self.boolean_operations["cut"] = [
-                        *self.boolean_operations["cut"], self.central_column_shield]
-                else:
-                    self.boolean_operations["cut"][*[self.boolean_operations["cut"]], self.central_column_shield]
->>>>>>> 042e30ff
+
 
         # add to cut attribute
         # if self.cut is None:
