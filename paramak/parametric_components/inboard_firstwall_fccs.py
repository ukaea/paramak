--- conflicted
+++ resolved
@@ -159,17 +159,7 @@
         elif isinstance(self.boolean_operations["cut"], Iterable):
             self.boolean_operations["cut"] = [*self.boolean_operations["cut"], self.central_column_shield]
         else:
-<<<<<<< HEAD
             self.boolean_operations["cut"] = [*[self.boolean_operations["cut"]], self.central_column_shield]
-
-=======
-            if isinstance(self.boolean_operations["cut"], Iterable):
-                self.boolean_operations["cut"] = [
-                    *self.boolean_operations["cut"], self.central_column_shield]
-            else:
-                self.boolean_operations["cut"] = [
-                    *[self.boolean_operations["cut"]], self.central_column_shield]
->>>>>>> 59da389b
 
         # add to cut attribute
         # if self.cut is None:
