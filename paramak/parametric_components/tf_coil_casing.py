
import warnings
from typing import Optional

from paramak import ExtrudeMixedShape, ExtrudeStraightShape
from paramak.utils import add_thickness, cut_solid, union_solid


class TFCoilCasing(ExtrudeMixedShape):
    """Casing component for TF coils

    Args:
        magnet: TF coil shape
        inner_offset: radial distance between inner coil surface and inner
            casing surface (cm)
        outer_offset: radial distance between outer coil surface and outer
            casing surface (cm)
        vertical_section_offset: radial distance between outer coil surface and
            outer vertical section surface (cm)
        distance: extrusion distance (cm)
    """

    def __init__(
        self,
        magnet,
        inner_offset: float,
        outer_offset: float,
        vertical_section_offset: float,
        stp_filename: Optional[str] = "TFCoilCasing.stp",
        stl_filename: Optional[str] = "TFCoilCasing.stl",
        material_tag: Optional[str] = "TF_coil_casing_mat",
        **kwargs
    ) -> None:

<<<<<<< HEAD
    
        super().__init__(
            material_tag=material_tag,
            stp_filename=stp_filename,
            stl_filename=stl_filename,
            **kwargs
        )
    
        self.magnet = magnet
=======
        self.magnet = magnet

        super().__init__(**kwargs)

>>>>>>> 59d5abb3
        self.inner_offset = inner_offset
        self.outer_offset = outer_offset
        self.vertical_section_offset = vertical_section_offset
        self.leg_shape = ExtrudeStraightShape(
            distance=self.distance,
            azimuth_placement_angle=self.azimuth_placement_angle)

    @property
    def azimuth_placement_angle(self):
        self.azimuth_placement_angle = self.magnet.azimuth_placement_angle
        return self._azimuth_placement_angle

    @azimuth_placement_angle.setter
    def azimuth_placement_angle(self, value):
        correct_angles = self.magnet.azimuth_placement_angle
        if value != correct_angles:
            msg = "Casing azimuth_placement_angle should be the" + \
                " same value as TFCoilCasing.magnet."
            warnings.warn(msg, UserWarning)
        self._azimuth_placement_angle = correct_angles

    def find_points(self):
        inner_points_magnet = self.magnet.inner_points
        outer_points_magnet = self.magnet.outer_points
        inner_points_magnet = (
            inner_points_magnet[:, 0],
            inner_points_magnet[:, 1]
        )
        outer_points_magnet = (
            outer_points_magnet[:, 0],
            outer_points_magnet[:, 1]
        )
        inner_points = add_thickness(
            *inner_points_magnet,
            thickness=-self.inner_offset,
        )

        outer_points = add_thickness(
            *outer_points_magnet,
            thickness=-self.outer_offset
        )
        curve_points = []
        for distrib_points in [inner_points, outer_points]:
            curve_points.append([[R, Z, 'spline'] for R, Z in zip(
                distrib_points[0], distrib_points[1])])

        curve_points[0][-1][2] = 'straight'
        curve_points[1][-1][2] = "straight"

        points = curve_points[0] + curve_points[1]
        self.points = points

        yA = outer_points[1][outer_points[0].index(
            min(outer_points[0], key=lambda x:abs(x - min(inner_points[0]))))]
        self.leg_points = [
            (
                min(outer_points[0]) -
                self.vertical_section_offset + self.outer_offset,
                min(outer_points[1])),
            (
                outer_points[0][outer_points[1].index(min(outer_points[1]))],
                min(outer_points[1])),
            (
                inner_points[0][inner_points[1].index(min(inner_points[1]))],
                min(inner_points[1])),
            (min(inner_points[0]), min(
                yA, self.magnet.vertical_displacement - yA)),
            # not having this line avoid unexpected surfaces
            (inner_points[0][-1], inner_points[1][-1]),
            (min(inner_points[0]), max(
                yA, self.magnet.vertical_displacement - yA)),
            (
                inner_points[0][inner_points[1].index(min(inner_points[1]))],
                max(inner_points[1])),
            (
                outer_points[0][outer_points[1].index(min(outer_points[1]))],
                max(outer_points[1])),
            (
                min(outer_points[0]) - \
                self.vertical_section_offset + self.outer_offset,
                max(outer_points[1])),
        ]

        self.inner_bore_cutting_points = [
            (0, self.leg_points[0][1]),
            self.leg_points[0],
            self.leg_points[-1],
            (0, self.leg_points[-1][1])
        ]

    def create_solid(self):
        solid = super().create_solid()

        self.leg_shape.points = self.leg_points
        self.leg_shape.distance = self.distance
        self.leg_shape.azimuth_placement_angle = \
            self.azimuth_placement_angle
        solid = union_solid(solid, self.leg_shape)
        solid = cut_solid(solid, self.magnet)

        inner_bore_cutting_shape = ExtrudeStraightShape(
            points=self.inner_bore_cutting_points,
            distance=self.distance,
            azimuth_placement_angle=self.azimuth_placement_angle
        )
        solid = cut_solid(solid, inner_bore_cutting_shape)

        self.solid = solid
        return solid<|MERGE_RESOLUTION|>--- conflicted
+++ resolved
@@ -32,7 +32,6 @@
         **kwargs
     ) -> None:
 
-<<<<<<< HEAD
     
         super().__init__(
             material_tag=material_tag,
@@ -42,12 +41,6 @@
         )
     
         self.magnet = magnet
-=======
-        self.magnet = magnet
-
-        super().__init__(**kwargs)
-
->>>>>>> 59d5abb3
         self.inner_offset = inner_offset
         self.outer_offset = outer_offset
         self.vertical_section_offset = vertical_section_offset
