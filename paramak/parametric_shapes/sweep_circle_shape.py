--- conflicted
+++ resolved
@@ -96,7 +96,6 @@
         if self.flag:
             solid = cq.Workplane(self.workplane).moveTo(0, 0)
             for point in self.path_points[:-1]:
-<<<<<<< HEAD
                 solid = solid.workplane(offset=point[1]*factor).\
                             moveTo(point[0], 0).\
                             circle(self.radius).\
@@ -121,28 +120,6 @@
                 .circle(self.radius)
                 .sweep(path, multisection=True)
             )
-=======
-                solid = solid.workplane(offset=point[1]).\
-                    moveTo(point[0], 0).\
-                    circle(self.radius).\
-                    moveTo(0, 0).\
-                    workplane(offset=-point[1])
-            solid = solid.workplane(offset=self.path_points[-1][1]).moveTo(
-                self.path_points[-1][0], 0).circle(self.radius).sweep(path, multisection=True)
-
-        if not self.flag:
-            solid = cq.Workplane(self.workplane).\
-                moveTo(0, 0).\
-                workplane(offset=self.path_points[0][1]).\
-                moveTo(self.path_points[0][0], 0).\
-                circle(self.radius).\
-                moveTo(0, 0).\
-                workplane(offset=-self.path_points[0][1]).\
-                workplane(offset=self.path_points[-1][1]).\
-                moveTo(self.path_points[-1][0], 0).\
-                circle(self.radius).\
-                sweep(path, multisection=True)
->>>>>>> 47d5db9f
 
         solid = self.rotate_solid(solid)
         solid = self.perform_boolean_operations(solid)
