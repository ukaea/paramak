import json
import math
from collections import Iterable
from pathlib import Path

import cadquery as cq
import matplotlib.pyplot as plt
import numpy as np
from cadquery import exporters
from PIL import Image

import paramak
import plotly.graph_objects as go
import pyrender
from paramak.shape import Shape


class Reactor:

    """The Reactor object allows shapes and components to be added and then collective
    opperations to be performed on them. Combining all the shapes is required for creating
    images of the whole reactor and creating a Graveyard (bounding box) that is needed
    for neutronics simulations.
    """

    def __init__(self, shapes_and_components):

        # calculated internally
        self.material_tags = []
        self.stp_filenames = []
        self.stl_filenames = []
        self.tet_meshes = []
        self.graveyard = None
        self.solid = None

        self.shapes_and_components = shapes_and_components

    @property
    def stp_filenames(self):
        values = []
        for shape_or_componet in self.shapes_and_components:
            values.append(shape_or_componet.stp_filename)
        return values

    @stp_filenames.setter
    def stp_filenames(self, value):
        self._stp_filenames = value

    @property
    def material_tags(self):
        values = []
        for shape_or_componet in self.shapes_and_components:
            values.append(shape_or_componet.material_tag)
        return values

    @material_tags.setter
    def material_tags(self, value):
        self._material_tags = value

    @property
    def tet_meshes(self):
        values = []
        for shape_or_componet in self.shapes_and_components:
            values.append(shape_or_componet.tet_mesh)
        return values

    @tet_meshes.setter
    def tet_meshes(self, value):
        self._tet_meshes = value

    @property
    def shapes_and_components(self):
        return self._shapes_and_components

    @shapes_and_components.setter
    def shapes_and_components(self, value):
        """Adds a list of parametric shape(s) and or parametric component(s)
        to the Reactor object. This allows collective operations can be performed
        on all the shapes in the reactor. When adding a shape or componet the
        stp_filename of the shape or component should be unique.
        """
        shapes_and_components = []
        if not isinstance(value, Iterable):
            raise ValueError("shapes_and_components must be a list")

        stp_filenames = []
        stl_filenames = []

        for shape in value:
            if shape.stp_filename is not None:
                if shape.stp_filename in stp_filenames:
                    raise ValueError(
                        "Set Reactor already contains a shape or component \
                         with this stp_filename",
                        shape.stp_filename,
                    )
                else:
                    stp_filenames.append(shape.stp_filename)
            if shape.stl_filename is not None:
                if shape.stl_filename in stl_filenames:
                    raise ValueError(
                        "Set Reactor already contains a shape or component \
                         with this stl_filename",
                        shape.stl_filename,
                    )
                else:
                    stl_filenames.append(shape.stl_filename)

        self._shapes_and_components = value

    @property
    def solid(self):
        """This combines all the parametric shapes and compents in th reactor object
        and rotates the viewing angle so that .solid operations in jupyter notebook
        and svg exports are better orientation.
        """
        compound = cq.Compound.makeCompound(
            [a.solid.val() for a in self.shapes_and_components]
        )
        compound = compound.rotate(
            startVector=(0, 1, 0), endVector=(0, 0, 1), angleDegrees=180
        )
        return compound

    @solid.setter
    def solid(self, value):
        self._solid = value

    def neutronics_description(self, include_plasma=False):
        """A description of the reactor containing materials tags,
        stp filenames, tet mesh instructions. This is can be used
        for neutronics simulations which require linkage between
        volumes, materials and identification of which volumes to
        tet mesh. The plasma geometry is not included by default
        as it is typically not included in neutronics simulations.
        The reason for this is that the low number density results
        in minimal interaction with neutrons. However it can be added
        if the include_plasma argument is set to True

        :return: a dictionary of materials and filenames for the reactor
        :rtype: dictionary
        """

        neutronics_description = []

        for entry in self.shapes_and_components:

            if include_plasma == False and isinstance(
                    entry, paramak.Plasma) == True:
                continue

            if entry.stp_filename is None:
                raise ValueError(
                    "Set Shape.stp_filename for all the \
                                  Reactor entries before using this method"
                )

            if entry.material_tag is None:
                raise ValueError(
                    "set Shape.material_tag for all the \
                                  Reactor entries before using this method"
                )

            neutronics_description.append(entry.neutronics_description())

        # This add the neutronics description for the graveyard which is unique as
        # it is automatically calculated instead of being added by the user.
        # Also the graveyard must have 'Graveyard' as the material name
        if self.graveyard is None:
            self.make_graveyard()
        neutronics_description.append(self.graveyard.neutronics_description())

        return neutronics_description

    def export_neutronics_description(
        self, filename="manifest.json", include_plasma=False
    ):
        """Saves Reactor.neutronics_description to a json file.
        The resulting json file contains a list of dictionaries.
        Each dictionary entry comprising of a material and a
        filename and optionally a tet_mesh instruction. The json
        file can then be used with the neutronics workflows to
        create a neutronics model. Creation of the netronics
        model requires linkage between volumes, materials and
        identifcation of which volumes to tet_mesh. If the
        filename does not end with .json then .json will be added.
        The plasma geometry is not included by default as it is
        typically not included in neutronics simulations. The
        reason for this is that the low number density results
        in minimal interaction with neutrons. However the plasma
        can be added if the include_plasma argument is set to True

        :param filename: the filename used to save the neutronics description
        :type filename: str
        """

        Pfilename = Path(filename)

        if Pfilename.suffix != ".json":
            Pfilename = Pfilename.with_suffix(".json")

        Pfilename.parents[0].mkdir(parents=True, exist_ok=True)

        with open(filename, "w") as outfile:
            json.dump(
                self.neutronics_description(include_plasma=include_plasma),
                outfile,
                indent=4,
            )

        print("saved geometry description to ", Pfilename)

        return filename

    def export_stp(self, output_folder=""):
        """Writes stp files (CAD geometry) for each Shape object in the reactor

        :param output_folder: the folder for saving the stp files to
        :type output_folder: str

        :return: a list of stp filenames created
        :rtype: list
        """

        filenames = []
        for entry in self.shapes_and_components:
            if entry.stp_filename is None:
                raise ValueError(
                    "set .stp_filename property for \
                                 Shapes before using the export_stp method"
                )
            filenames.append(
                str(Path(output_folder) / Path(entry.stp_filename)))
            entry.export_stp(Path(output_folder) / Path(entry.stp_filename))

        # creates a graveyard (bounding shell volume) which is needed for
        # nuetronics simulations
        self.make_graveyard()
        filenames.append(
            str(Path(output_folder) / Path(self.graveyard.stp_filename)))
        self.graveyard.export_stp(
            Path(output_folder) / Path(self.graveyard.stp_filename)
        )

        print("exported stp files ", filenames)

        return filenames

    def export_stl(self, output_folder="", tolerance=0.001):
        """Writes stl files (CAD geometry) for each Shape object in the reactor

        :param output_folder: the folder for saving the stp files to
        :type output_folder: str
        :param tolerance: the precision of the faceting
        :type tolerance: float

        :return: a list of stl filenames created
        :rtype: list
        """
        filenames = []
        for entry in self.shapes_and_components:
            print("entry.stl_filename", entry.stl_filename)
            if entry.stl_filename is None:
                raise ValueError(
                    "set .stl_filename property for \
                                 Shapes before using the export_stl method"
                )
<<<<<<< HEAD
            filenames.append(
                str(Path(output_folder) / Path(entry.stl_filename)))
=======
            filenames.append(str(Path(output_folder) / Path(entry.stl_filename)))
>>>>>>> 1e7139ad
            entry.export_stl(Path(output_folder) / Path(entry.stl_filename), tolerance)

        # creates a graveyard (bounding shell volume) which is needed for
        # nuetronics simulations
        self.make_graveyard()
        filenames.append(
            str(Path(output_folder) / Path(self.graveyard.stl_filename)))
        self.graveyard.export_stl(
            Path(output_folder) / Path(self.graveyard.stl_filename)
        )

        print("exported stl files ", filenames)

        return filenames

    def export_h5m(self, filename='dagmc.h5m', skip_graveyard=False, tolerance=0.001):
        """Converts stl files into DAGMC compatible h5m file using PyMOAB.
        The DAGMC file produced has not been imprinted and merged unlike the other supported
        method which uses Trelis to produce an imprinted and merged DAGMC geometry
        If the provided filename doesn't end with .h5m it will be added

            Args:
                filename (str, optional): filename of h5m outputfile
                    Defaults to "dagmc.h5m".
                skip_graveyard (boolean, optional): filename of h5m outputfile
                    Defaults to False.
                tolerance (float, optional): the precision of the faceting
                    Defaults to 0.001.
        Returns:
            filename: output h5m filename
        """

        try:
            from pymoab import core, types
        except ImportError as err:
            raise err('PyMoab not found, Reactor.export_h5m method not available')

        Pfilename = Path(filename)

        if Pfilename.suffix != ".h5m":
            Pfilename = Pfilename.with_suffix(".h5m")

        Pfilename.parents[0].mkdir(parents=True, exist_ok=True)

        self.export_stl(tolerance=tolerance)
        material_dict = self.neutronics_description()

        # create pymoab instance
        mb = core.Core()

        tags = dict()

        SENSE_TAG_NAME = "GEOM_SENSE_2"
        SENSE_TAG_SIZE = 2
        tags['surf_sense'] = mb.tag_get_handle(SENSE_TAG_NAME, SENSE_TAG_SIZE, types.MB_TYPE_HANDLE, types.MB_TAG_SPARSE, create_if_missing=True)

        tags['category'] = mb.tag_get_handle(types.CATEGORY_TAG_NAME, types.CATEGORY_TAG_SIZE, types.MB_TYPE_OPAQUE, types.MB_TAG_SPARSE, create_if_missing=True)
        tags['name'] = mb.tag_get_handle(types.NAME_TAG_NAME, types.NAME_TAG_SIZE, types.MB_TYPE_OPAQUE, types.MB_TAG_SPARSE, create_if_missing=True)
        tags['geom_dimension'] = mb.tag_get_handle(types.GEOM_DIMENSION_TAG_NAME, 1, types.MB_TYPE_INTEGER, types.MB_TAG_DENSE, create_if_missing=True)

        # Global ID is a default tag, just need the name to retrieve
        tags['global_id']= mb.tag_get_handle(types.GLOBAL_ID_TAG_NAME)

        surface_id = 1
        volume_id = 1

        for item in material_dict:

            stl_filename = item['stl_filename']

            if skip_graveyard and "graveyard" in stl_filename.lower():
                continue

            surface_set = mb.create_meshset()
            volume_set = mb.create_meshset()

            # recent versions of MOAB handle this automatically
            # but best to go ahead and do it manually
            mb.tag_set_data(tags['global_id'], volume_set, volume_id)
            volume_id += 1
            mb.tag_set_data(tags['global_id'], surface_set, surface_id)
            surface_id += 1

            # set geom IDs
            mb.tag_set_data(tags['geom_dimension'], volume_set, 3)
            mb.tag_set_data(tags['geom_dimension'], surface_set, 2)

            # set category tag values
            mb.tag_set_data(tags['category'], volume_set, "Volume")
            mb.tag_set_data(tags['category'], surface_set, "Surface")

            # establish parent-child relationship
            mb.add_parent_child(volume_set, surface_set)

            # set surface sense
            sense_data = [volume_set, np.uint64(0)]
            mb.tag_set_data(tags['surf_sense'], surface_set, sense_data)

            # load the stl triangles/vertices into the surface set
            mb.load_file(stl_filename, surface_set)

            material_name = item['material']

            if skip_graveyard and "graveyard" in stl_filename.lower():
                continue

            group_set = mb.create_meshset()
            mb.tag_set_data(tags['category'], group_set, "Group")
            print("mat:{}".format(material_name))
            mb.tag_set_data(tags['name'], group_set, "mat:{}".format(material_name))
            mb.tag_set_data(tags['geom_dimension'], group_set, 4)

            # add the volume to this group set
            mb.add_entity(group_set, volume_set)

        all_sets = mb.get_entities_by_handle(0)

        file_set = mb.create_meshset()

        mb.add_entities(file_set, all_sets)

        mb.write_file(filename)

        return filename

    def export_physical_groups(self, output_folder=""):
        """Exports several JSON files containing a look up table
        which is useful for identifying faces and volumes. The
        output file names are generated from .stp_filename properties.

        Args:
            output_folder (str, optional): directory of outputfiles.
                Defaults to "".

        Raises:
            ValueError: if one .stp_filename property is set to None

        Returns:
            list: list of output file names
        """
        filenames = []
        for entry in self.shapes_and_components:
            if entry.stp_filename is None:
                raise ValueError(
                    "set .stp_filename property for \
                                 Shapes before using the export_stp method"
                )
            filenames.append(
                str(Path(output_folder) / Path(entry.stp_filename)))
            entry.export_physical_groups(
                Path(output_folder) / Path(entry.stp_filename))
        return filenames

    def export_svg(self, filename):
        """Exports an svg file for the Reactor.solid.
        If the provided filename doesn't end with .svg it will be added

        :param filename: the filename of the svg
        :type filename: str
        """

        Pfilename = Path(filename)

        if Pfilename.suffix != ".svg":
            Pfilename = Pfilename.with_suffix(".svg")

        Pfilename.parents[0].mkdir(parents=True, exist_ok=True)

        with open(Pfilename, "w") as f:
            exporters.exportShape(self.solid, "SVG", f)
        print("Saved file as ", Pfilename)

    def export_graveyard(self, filename="Graveyard.stp"):
        """Writes a stp file (CAD geometry) for the reactor graveyard.
           Thich is needed for DAGMC simulations

        :param filename: the filename for saving the stp file to
        :type filename: str

        :return: the stp filename created
        :rtype: str
        """
        self.make_graveyard()
        self.graveyard.export_stp(Path(filename))
        return filename

    def make_graveyard(self, offset=500.0):
        """Creates a graveyard volume (bounding box) that encapsulates all
           volumes. This is required by DAGMC when performing neutronics
           simulations.

        :param offset: the offset between the largest edge of the geometry
        and the bounding shell created
        :type offset: float

        :return: A shell volume that bounds the geometry referred to as a
         graveyard in DAGMC
        :rtype: CadQuery solid
        """

        for component in self.shapes_and_components:
            if component.solid is None:
                component.create_solid()

        # finds the largest dimenton in all the Shapes that are in the reactor
        largest_dimension = 0
        for component in self.shapes_and_components:
            if component.solid.largestDimension() > largest_dimension:
                largest_dimension = component.solid.largestDimension()

        # creates a small box that surrounds the geometry
        inner_box = cq.Workplane("front").box(
            largest_dimension, largest_dimension, largest_dimension
        )

        # creates a large box that surrounds the smaller box
        outer_box = cq.Workplane("front").box(
            largest_dimension + offset,
            largest_dimension + offset,
            largest_dimension + offset,
        )

        # subtracts the two boxes to leave a hollow box
        graveyard_part = outer_box.cut(inner_box)

        graveyard_shape = Shape()
        graveyard_shape.name = "Graveyard"
        graveyard_shape.material_tag = "Graveyard"
        graveyard_shape.stp_filename = "Graveyard.stp"
        graveyard_shape.stl_filename = "Graveyard.stl"
        graveyard_shape.solid = graveyard_part

        self.graveyard = graveyard_shape

        return graveyard_shape

    def export_2d_image(
            self,
            filename="2d_slice.png",
            xmin=0.0,
            xmax=900.0,
            ymin=-600.0,
            ymax=600.0):
        """Creates a 2D slice image (png) of the reactor
        :param filename: output filename of the image created
        :type filename: str

        :return: Png filename created
        :rtype: str
        """

        Pfilename = Path(filename)

        if Pfilename.suffix != ".png":
            Pfilename = Pfilename.with_suffix(".png")

        Pfilename.parents[0].mkdir(parents=True, exist_ok=True)

        fig, ax = plt.subplots()

        # creates indvidual patches for each Shape which are combined together
        for entry in self.shapes_and_components:
            p = entry._create_patch()
            ax.add_collection(p)

        ax.axis("equal")
        ax.set(xlim=(xmin, xmax), ylim=(ymin, ymax))
        ax.set_aspect("equal", "box")

        Path(filename).parent.mkdir(parents=True, exist_ok=True)
        plt.savefig(filename, dpi=100)
        plt.close()

        print("\n saved 2d image to ", str(Pfilename))

        return str(Pfilename)

    def export_3d_image(self, filename="3d_render.png", tolerance=0.005):
        """Creates a 3D rendered image (png) of the reactor

        :param filename: output filename of the image created
        :type filename: [ParamType](, optional)
        :param tolerance: the mesh tolerance
        :type tolerance: float

        :return: filename of the created image
        :rtype: str
        """

        scene = pyrender.Scene(ambient_light=np.array([0.1, 0.1, 0.1, 1.0]))
        for entry in self.shapes_and_components:
            if entry.render_mesh is None:
                scene.add(entry._create_render_mesh(tolerance))

        # sets the field of view (fov) and the aspect ratio of the image
        camera = pyrender.camera.PerspectiveCamera(
            yfov=math.radians(90.0), aspectRatio=2.0
        )

        # sets the position of the camera using a matrix
        c = 2 ** -0.5
        camera_pose = np.array(
            [[1, 0, 0, 0], [0, c, -c, -500], [0, c, c, 500], [0, 0, 0, 1]]
        )
        scene.add(camera, pose=camera_pose)

        # adds some basic lighting to the scene
        light = pyrender.DirectionalLight(color=np.ones(3), intensity=1.0)
        scene.add(light, pose=camera_pose)

        # Render the scene
        renderer = pyrender.OffscreenRenderer(1000, 500)
        colours, depth = renderer.render(scene)

        image = Image.fromarray(colours, "RGB")

        Path(filename).parent.mkdir(parents=True, exist_ok=True)
        image.save(filename, "PNG")
        print("\n saved 3d image to ", filename)

        return filename

    def export_html(self, filename="reactor.html"):
        """Creates a html graph representation of the points
           for the Shape objects that make up the reactor.

         Note:
             If provided filename doesn't end with .html with will be appended

        :param filename: the filename to save the html graph
        :type filename: str

        :return: figure object
        :rtype: plotly figure
        """

        Pfilename = Path(filename)

        if Pfilename.suffix != ".html":
            Pfilename = Pfilename.with_suffix(".html")

        Pfilename.parents[0].mkdir(parents=True, exist_ok=True)

        fig = go.Figure()
        fig.update_layout(
            {"title": "coordinates of components", "hovermode": "closest"}
        )

        # accesses the Shape traces for each Shape and adds them to the figure
        for entry in self.shapes_and_components:
            fig.add_trace(entry._trace())

        fig.write_html(str(Pfilename))
        print("Exported html graph to ", str(Pfilename))

        return fig<|MERGE_RESOLUTION|>--- conflicted
+++ resolved
@@ -265,12 +265,9 @@
                     "set .stl_filename property for \
                                  Shapes before using the export_stl method"
                 )
-<<<<<<< HEAD
+
             filenames.append(
                 str(Path(output_folder) / Path(entry.stl_filename)))
-=======
-            filenames.append(str(Path(output_folder) / Path(entry.stl_filename)))
->>>>>>> 1e7139ad
             entry.export_stl(Path(output_folder) / Path(entry.stl_filename), tolerance)
 
         # creates a graveyard (bounding shell volume) which is needed for
