--- conflicted
+++ resolved
@@ -22,13 +22,8 @@
         shapes_and_components (list): list of paramak.Shape
         graveyard_offset (float): the offset between the largest edge of the
             geometry and inner bounding shell created. can be overwritten by
-<<<<<<< HEAD
-            specifying offset as part of the export_graveyard and make
-            graveyard methods.
-=======
             specifying offset as part of the export_graveyard and
             make_graveyard methods.
->>>>>>> 94596792
     """
 
     def __init__(self, shapes_and_components, graveyard_offset=500):
