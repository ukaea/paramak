
import json
from collections import Iterable
from pathlib import Path

import cadquery as cq
import matplotlib.pyplot as plt
import plotly.graph_objects as go
from cadquery import exporters

import paramak
from paramak.neutronics_utils import (add_stl_to_moab_core,
                                      define_moab_core_and_tags)
<<<<<<< HEAD
from paramak.shape import Shape
=======
>>>>>>> fb200292
from paramak.utils import get_hash


class Reactor:
    """The Reactor object allows shapes and components to be added and then
    collective operations to be performed on them. Combining all the shapes is
    required for creating images of the whole reactor and creating a Graveyard
    (bounding box) that is needed for neutronics simulations.

    Args:
        shapes_and_components (list): list of paramak.Shape
    """

    def __init__(self, shapes_and_components):

        self.material_tags = []
        self.stp_filenames = []
        self.stl_filenames = []
        self.tet_meshes = []
        self.graveyard = None
        self.solid = None

        self.shapes_and_components = shapes_and_components
        self.reactor_hash_value = None

        self.graveyard_offset = None  # set by the make_graveyard method

    @property
    def stp_filenames(self):
        values = []
        for shape_or_component in self.shapes_and_components:
            values.append(shape_or_component.stp_filename)
        return values

    @stp_filenames.setter
    def stp_filenames(self, value):
        self._stp_filenames = value

    @property
    def stl_filenames(self):
        values = []
        for shape_or_component in self.shapes_and_components:
            values.append(shape_or_component.stl_filename)
        return values

    @stl_filenames.setter
    def stl_filenames(self, value):
        self._stl_filenames = value

    @property
    def largest_dimension(self):
        """Calculates a bounding box for the Reactor and returns the largest
        absolute value of the largest dimension of the bounding box"""
        largest_dimension = 0
        for component in self.shapes_and_components:
            print(component.stp_filename, component.largest_dimension)
            largest_dimension = max(
                largest_dimension,
                component.largest_dimension)
        self._largest_dimension = largest_dimension
        return largest_dimension

    @largest_dimension.setter
    def largest_dimension(self, value):
        self._largest_dimension = value

    @property
    def material_tags(self):
        """Returns a set of all the materials_tags used in the Reactor
        (excluding the plasma)"""
        values = []
        for shape_or_component in self.shapes_and_components:
            if isinstance(
                shape_or_component,
                (paramak.Plasma,
                 paramak.PlasmaFromPoints,
                 paramak.PlasmaBoundaries)) is False:
                values.append(shape_or_component.material_tag)
        return values

    @material_tags.setter
    def material_tags(self, value):
        self._material_tags = value

    @property
    def tet_meshes(self):
        values = []
        for shape_or_componet in self.shapes_and_components:
            values.append(shape_or_componet.tet_mesh)
        return values

    @tet_meshes.setter
    def tet_meshes(self, value):
        self._tet_meshes = value

    @property
    def shapes_and_components(self):
        """Adds a list of parametric shape(s) and or parametric component(s)
        to the Reactor object. This allows collective operations to be
        performed on all the shapes in the reactor. When adding a shape or
        component the stp_filename of the shape or component should be unique"""
        if hasattr(self, "create_solids"):
            ignored_keys = ["reactor_hash_value"]
            if get_hash(self, ignored_keys) != self.reactor_hash_value:
                self.create_solids()
                self.reactor_hash_value = get_hash(self, ignored_keys)
        return self._shapes_and_components

    @shapes_and_components.setter
    def shapes_and_components(self, value):
        if not isinstance(value, Iterable):
            raise ValueError("shapes_and_components must be a list")
        self._shapes_and_components = value

    @property
    def graveyard_offset(self):
        return self._graveyard_offset

    @graveyard_offset.setter
    def graveyard_offset(self, value):
        if value is None:
            self._graveyard_offset = None
        elif not isinstance(value, (float, int)):
            raise ValueError("graveyard_offset must be a number")
        elif value < 0:
            raise ValueError("graveyard_offset must be positive")
        self._graveyard_offset = value

    @property
    def solid(self):
        """This combines all the parametric shapes and compents in the reactor
        object and rotates the viewing angle so that .solid operations in
        jupyter notebook.
        """

        list_of_cq_vals = []

        for shape_or_compound in self.shapes_and_components:
            if isinstance(
                    shape_or_compound.solid,
                    cq.occ_impl.shapes.Compound):
                for solid in shape_or_compound.solid.Solids():
                    list_of_cq_vals.append(solid)
            else:
                list_of_cq_vals.append(shape_or_compound.solid.val())

        compound = cq.Compound.makeCompound(list_of_cq_vals)

        compound = compound.rotate(
            startVector=(0, 1, 0), endVector=(0, 0, 1), angleDegrees=180
        )
        return compound

    @solid.setter
    def solid(self, value):
        self._solid = value

    def neutronics_description(self, include_plasma=False,
                               include_graveyard=True
                               ):
        """A description of the reactor containing material tags, stp filenames,
        and tet mesh instructions. This is used for neutronics simulations which
        require linkage between volumes, materials and identification of which
        volumes to tet mesh. The plasma geometry is not included by default as
        it is typically not included in neutronics simulations. The reason for
        this is that the low number density results in minimal interaction with
        neutrons. However, it can be added if the include_plasma argument is set
        to True.

        Returns:
            dictionary: a dictionary of materials and filenames for the reactor
        """

        neutronics_description = []

        for entry in self.shapes_and_components:

            if include_plasma is False and isinstance(
                entry,
                (paramak.Plasma,
                 paramak.PlasmaFromPoints,
                 paramak.PlasmaBoundaries)) is True:
                continue

            if entry.stp_filename is None:
                raise ValueError(
                    "Set Shape.stp_filename for all the \
                                  Reactor entries before using this method"
                )

            if entry.material_tag is None:
                raise ValueError(
                    "set Shape.material_tag for all the \
                                  Reactor entries before using this method"
                )

            neutronics_description.append(entry.neutronics_description())

        # This add the neutronics description for the graveyard which is unique
        # as it is automatically calculated instead of being added by the user.
        # Also the graveyard must have 'Graveyard' as the material name
        if include_graveyard is True:
            self.make_graveyard()
            neutronics_description.append(
                self.graveyard.neutronics_description())

        return neutronics_description

    def export_neutronics_description(
            self,
            filename="manifest.json",
            include_plasma=False,
            include_graveyard=True):
        """
        Saves Reactor.neutronics_description to a json file. The resulting json
        file contains a list of dictionaries. Each dictionary entry comprises
        of a material and a filename and optionally a tet_mesh instruction. The
        json file can then be used with the neutronics workflows to create a
        neutronics model. Creating of the neutronics model requires linkage
        between volumes, materials and identification of which volumes to
        tet_mesh. If the filename does not end with .json then .json will be
        added. The plasma geometry is not included by default as it is
        typically not included in neutronics simulations. The reason for this
        is that the low number density results in minimal interactions with
        neutrons. However, the plasma can be added if the include_plasma
        argument is set to True.

        Args:
            filename (str, optional): the filename used to save the neutronics
                description
            include_plasma (Boolean, optional): should the plasma be included.
                Defaults to False as the plasma volume and material has very
                little impact on the neutronics results due to the low density.
                Including the plasma does however slow down the simulation.
            include_graveyard (Boolean, optional): should the graveyard be
                included. Defaults to True as this is needed for DAGMC models.
        """

        path_filename = Path(filename)

        if path_filename.suffix != ".json":
            path_filename = path_filename.with_suffix(".json")

        path_filename.parents[0].mkdir(parents=True, exist_ok=True)

        with open(path_filename, "w") as outfile:
            json.dump(
                self.neutronics_description(
                    include_plasma=include_plasma,
                    include_graveyard=include_graveyard,
                ),
                outfile,
                indent=4,
            )

        print("saved geometry description to ", path_filename)

        return str(path_filename)

    def export_stp(self, output_folder="", graveyard_offset=100):
        """Writes stp files (CAD geometry) for each Shape object in the reactor
        and the graveyard.

        Args:
            output_folder (str): the folder for saving the stp files to
            graveyard_offset (float, optional): the offset between the largest
                edge of the geometry and inner bounding shell created. Defaults
                to 100.
        Returns:
            list: a list of stp filenames created
        """

        if len(self.stp_filenames) != len(set(self.stp_filenames)):
            raise ValueError(
                "Set Reactor already contains a shape or component \
                         with this stp_filename",
                self.stp_filenames,
            )

        filenames = []
        for entry in self.shapes_and_components:
            if entry.stp_filename is None:
                raise ValueError(
                    "set .stp_filename property for \
                                 Shapes before using the export_stp method"
                )
            filenames.append(
                str(Path(output_folder) / Path(entry.stp_filename)))
            entry.export_stp(Path(output_folder) / Path(entry.stp_filename))

        # creates a graveyard (bounding shell volume) which is needed for
        # nuetronics simulations
        self.make_graveyard(graveyard_offset=graveyard_offset)
        filenames.append(
            str(Path(output_folder) / Path(self.graveyard.stp_filename)))
        self.graveyard.export_stp(
            Path(output_folder) / Path(self.graveyard.stp_filename)
        )

        return filenames

    def export_stl(self, output_folder="", tolerance=0.001):
        """Writes stl files (CAD geometry) for each Shape object in the reactor

        :param output_folder: the folder for saving the stp files to
        :type output_folder: str
        :param tolerance: the precision of the faceting
        :type tolerance: float

        :return: a list of stl filenames created
        :rtype: list
        """

        if len(self.stl_filenames) != len(set(self.stl_filenames)):
            raise ValueError(
                "Set Reactor already contains a shape or component \
                         with this stl_filename",
                self.stl_filenames,
            )

        filenames = []
        for entry in self.shapes_and_components:
            print("entry.stl_filename", entry.stl_filename)
            if entry.stl_filename is None:
                raise ValueError(
                    "set .stl_filename property for \
                                 Shapes before using the export_stl method"
                )

            filenames.append(
                str(Path(output_folder) / Path(entry.stl_filename)))
            entry.export_stl(
                Path(output_folder) /
                Path(
                    entry.stl_filename),
                tolerance)

        # creates a graveyard (bounding shell volume) which is needed for
        # nuetronics simulations
        self.make_graveyard()
        filenames.append(
            str(Path(output_folder) / Path(self.graveyard.stl_filename)))
        self.graveyard.export_stl(
            Path(output_folder) / Path(self.graveyard.stl_filename)
        )

        print("exported stl files ", filenames)

        return filenames

    def export_h5m(
            self,
            filename='dagmc.h5m',
            skip_graveyard=False,
            tolerance=0.001,
            graveyard_offset=100):
        """Converts stl files into DAGMC compatible h5m file using PyMOAB. The
        DAGMC file produced has not been imprinted and merged unlike the other
        supported method which uses Trelis to produce an imprinted and merged
        DAGMC geometry. If the provided filename doesn't end with .h5m it will
        be added

        Args:
            filename (str, optional): filename of h5m outputfile
                Defaults to "dagmc.h5m".
            skip_graveyard (boolean, optional): filename of h5m outputfile
                Defaults to False.
            tolerance (float, optional): the precision of the faceting
                Defaults to 0.001.
            graveyard_offset (float, optional): the offset between the largest
                edge of the geometry and inner bounding shell created. Defaults
                to 100.
        Returns:
            filename: output h5m filename
        """

        path_filename = Path(filename)

        if path_filename.suffix != ".h5m":
            path_filename = path_filename.with_suffix(".h5m")

        path_filename.parents[0].mkdir(parents=True, exist_ok=True)

        moab_core, moab_tags = define_moab_core_and_tags()

        surface_id = 1
        volume_id = 1

        for item in self.shapes_and_components:

            item.export_stl(item.stl_filename, tolerance=tolerance)
            moab_core = add_stl_to_moab_core(
                moab_core,
                surface_id,
                volume_id,
                item.material_tag,
                moab_tags,
                item.stl_filename)
            volume_id += 1
            surface_id += 1

        if skip_graveyard is False:
            self.make_graveyard(graveyard_offset=graveyard_offset)
            self.graveyard.export_stl(self.graveyard.stl_filename)
            volume_id = 2
            surface_id = 2
            moab_core = add_stl_to_moab_core(
                moab_core,
                surface_id,
                volume_id,
                self.graveyard.material_tag,
                moab_tags,
                self.graveyard.stl_filename
            )

        all_sets = moab_core.get_entities_by_handle(0)

        file_set = moab_core.create_meshset()

        moab_core.add_entities(file_set, all_sets)

        moab_core.write_file(str(path_filename))

        return filename

    def export_physical_groups(self, output_folder=""):
        """Exports several JSON files containing a look up table which is
        useful for identifying faces and volumes. The output file names are
        generated from .stp_filename properties.

        Args:
            output_folder (str, optional): directory of outputfiles.
                Defaults to "".

        Raises:
            ValueError: if one .stp_filename property is set to None

        Returns:
            list: list of output file names
        """
        filenames = []
        for entry in self.shapes_and_components:
            if entry.stp_filename is None:
                raise ValueError(
                    "set .stp_filename property for \
                                 Shapes before using the export_stp method"
                )
            filenames.append(
                str(Path(output_folder) / Path(entry.stp_filename)))
            entry.export_physical_groups(
                Path(output_folder) / Path(entry.stp_filename))
        return filenames

    def export_svg(self, filename):
        """Exports an svg file for the Reactor.solid. If the filename provided
        doesn't end with .svg it will be added.

        Args:
            filename (str): the filename of the svg file to be exported
        """

        path_filename = Path(filename)

        if path_filename.suffix != ".svg":
            path_filename = path_filename.with_suffix(".svg")

        path_filename.parents[0].mkdir(parents=True, exist_ok=True)

        with open(path_filename, "w") as out_file:
            exporters.exportShape(self.solid, "SVG", out_file)
        print("Saved file as ", path_filename)

    def export_graveyard(
            self,
            graveyard_offset=100,
            filename="Graveyard.stp"):
        """Writes an stp file (CAD geometry) for the reactor graveyard. This
        is needed for DAGMC simulations. This method also calls
        Reactor.make_graveyard with the offset.

        Args:
            filename (str): the filename for saving the stp file
            graveyard_offset (float): the offset between the largest edge of
                the geometry and inner bounding shell created. Defaults to
                Reactor.graveyard_offset

        Returns:
            str: the stp filename created
        """

        self.make_graveyard(graveyard_offset=graveyard_offset)
        self.graveyard.export_stp(Path(filename))

        return filename

    def make_graveyard(self, graveyard_offset=100):
        """Creates a graveyard volume (bounding box) that encapsulates all
        volumes. This is required by DAGMC when performing neutronics
        simulations.

        Args:
            graveyard_offset (float): the offset between the largest edge of
                the geometry and inner bounding shell created. Defaults to
                Reactor.graveyard_offset

        Returns:
            CadQuery solid: a shell volume that bounds the geometry, referred
            to as a graveyard in DAGMC
        """

        self.graveyard_offset = graveyard_offset

        for component in self.shapes_and_components:
            if component.solid is None:
                component.create_solid()

        graveyard_shape = paramak.HollowCube(
            length=self.largest_dimension * 2 + graveyard_offset * 2,
            name="Graveyard",
            material_tag="Graveyard",
            stp_filename="Graveyard.stp",
            stl_filename="Graveyard.stl",
        )

        self.graveyard = graveyard_shape

        return graveyard_shape

    def export_2d_image(
            self,
            filename="2d_slice.png",
            xmin=0.0,
            xmax=900.0,
            ymin=-600.0,
            ymax=600.0):
        """Creates a 2D slice image (png) of the reactor.

        Args:
            filename (str): output filename of the image created

        Returns:
            str: png filename created
        """

        path_filename = Path(filename)

        if path_filename.suffix != ".png":
            path_filename = path_filename.with_suffix(".png")

        path_filename.parents[0].mkdir(parents=True, exist_ok=True)

        fig, ax = plt.subplots()

        # creates indvidual patches for each Shape which are combined together
        for entry in self.shapes_and_components:
            patch = entry._create_patch()
            ax.add_collection(patch)

        ax.axis("equal")
        ax.set(xlim=(xmin, xmax), ylim=(ymin, ymax))
        ax.set_aspect("equal", "box")

        Path(filename).parent.mkdir(parents=True, exist_ok=True)
        plt.savefig(filename, dpi=100)
        plt.close()

        print("\n saved 2d image to ", str(path_filename))

        return str(path_filename)

    def export_html(self, filename="reactor.html"):
        """Creates a html graph representation of the points for the Shape
        objects that make up the reactor. Note, If filename provided doesn't end
        with .html then it will be appended.

        Args:
            filename (str): the filename to save the html graph

        Returns:
            plotly figure: figure object
        """

        path_filename = Path(filename)

        if path_filename.suffix != ".html":
            path_filename = path_filename.with_suffix(".html")

        path_filename.parents[0].mkdir(parents=True, exist_ok=True)

        fig = go.Figure()
        fig.update_layout(
            {"title": "coordinates of components", "hovermode": "closest"}
        )

        # accesses the Shape traces for each Shape and adds them to the figure
        for entry in self.shapes_and_components:
            fig.add_trace(entry._trace())

        fig.write_html(str(path_filename))
        print("Exported html graph to ", str(path_filename))

        return fig<|MERGE_RESOLUTION|>--- conflicted
+++ resolved
@@ -11,10 +11,6 @@
 import paramak
 from paramak.neutronics_utils import (add_stl_to_moab_core,
                                       define_moab_core_and_tags)
-<<<<<<< HEAD
-from paramak.shape import Shape
-=======
->>>>>>> fb200292
 from paramak.utils import get_hash
 
 
