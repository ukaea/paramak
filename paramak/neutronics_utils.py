--- conflicted
+++ resolved
@@ -301,12 +301,7 @@
         tmp_file = str(path_h5m_filename.with_suffix(''))+str(Path('_no_graveyard'))+str(path_h5m_filename.suffix)
         h5m_filename = remove_graveyard_from_h5m_file(
             input_h5m_filename=str(path_h5m_filename),
-<<<<<<< HEAD
             output_h5m_filename=tmp_file
-=======
-            # TODO should be based on input name
-            output_h5m_filename='dagmc_no_graveyard.h5m'
->>>>>>> b2cad4e4
         )
 
     try:
