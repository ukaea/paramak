--- conflicted
+++ resolved
@@ -299,21 +299,10 @@
     if path_filename.suffix != ".vtk":
         path_filename = path_filename.with_suffix(".vtk")
 
-<<<<<<< HEAD
     if include_graveyard:
         tags_to_remove = None
     else:
         tags_to_remove = 'mat:graveyard', 'graveyard.stp', 'reflective'
-=======
-    if not include_graveyard:
-        tmp_file = str(path_h5m_filename.with_suffix('')) + \
-            str(Path('_no_graveyard')) + str(path_h5m_filename.suffix)
-        h5m_filename = remove_tag_from_h5m_file(
-            input_h5m_filename=str(path_h5m_filename),
-            output_h5m_filename=tmp_file,
-            tag_to_remove='graveyard',
-        )
->>>>>>> b7f31f81
 
     remove_tags(
         input=str(path_h5m_filename),
