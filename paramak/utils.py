import math
from collections import Iterable

import cadquery as cq
import numpy as np

import paramak


def coefficients_of_line_from_points(point1, point2):
    """Computes the m and c coefficients of the equation (y=mx+c) for
    a straight line from two points.
    Args:
        point1 (float, float): point 1 coordinates
        point2 (float, float): point 2 coordinates
    Returns:
        (float, float): m coefficient and c coefficient
    """
    points = [point1, point2]
    x_coords, y_coords = zip(*points)
    A = np.vstack([x_coords, np.ones(len(x_coords))]).T
    m, c = np.linalg.lstsq(A, y_coords, rcond=None)[0]
    return m, c


def cut_solid(solid, cutter):
    """
    Performs a boolean cut of a solid with another solid or iterable of solids.
    Args:
        solid Shape: The Shape that you want to cut from
        cutter Shape: The Shape(s) that you want to be the cutting object
    Returns:
        Shape: The original shape cut with the cutter shape(s)
    """
    # Allows for multiple cuts to be applied
    if isinstance(cutter, Iterable):
        for cutting_solid in cutter:
            solid = solid.cut(cutting_solid.solid)
    else:
        solid = solid.cut(cutter.solid)
    return solid


def diff_between_angles(a, b):
    """Calculates the difference between two angles a and b
    Args:
        a (float): angle in degree
        b (float): angle in degree
    Returns:
        float: difference between the two angles in degree.
    """
    c = (b - a) % 360
    if c > 180:
        c -= 360
    return c


def distance_between_two_points(A, B):
    """Computes the distance between two points
    Args:
        A (float, float): point A coordinates
        B (float, float): point B coordinates
    Returns:
        float: distance between A and B
    """
    xa, ya = A
    xb, yb = B
    u_vec = [xb - xa, yb - ya]
    return np.linalg.norm(u_vec)


def extend(A, B, L):
    """Creates a point C in (AB) direction so that \\|AC\\| = L
    Args:
        A (float, float): point A coordinates
        B (float, float): point B coordinates
        L (float): distance AC
    Returns:
        float, float: point C coordinates
    """
    xa, ya = A
    xb, yb = B
    u_vec = [xb - xa, yb - ya]
    u_vec /= np.linalg.norm(u_vec)

    xc = xa + L * u_vec[0]
    yc = ya + L * u_vec[1]
    return xc, yc


def find_center_point_of_circle(point1, point2, point3):
    """
    Calculates the center and the radius of a circle
    passing through 3 points.
    Args:
        point1 (float, float): point 1 coordinates
        point2 (float, float): point 2 coordinates
        point3 (float, float): point 3 coordinates
    Returns:
        float, float: center of the circle coordinates or
        None if 3 points on a line are input.
    """
    temp = point2[0] * point2[0] + point2[1] * point2[1]
    bc = (point1[0] * point1[0] + point1[1] * point1[1] - temp) / 2
    cd = (temp - point3[0] * point3[0] - point3[1] * point3[1]) / 2
    det = (point1[0] - point2[0]) * (point2[1] - point3[1]) - (
        point2[0] - point3[0]
    ) * (point1[1] - point2[1])

    if abs(det) < 1.0e-6:
        return (None, np.inf)

    # Center of circle
    cx = (bc * (point2[1] - point3[1]) - cd * (point1[1] - point2[1])) / det
    cy = ((point1[0] - point2[0]) * cd - (point2[0] - point3[0]) * bc) / det

    radius = np.sqrt((cx - point1[0]) ** 2 + (cy - point1[1]) ** 2)

    return (cx, cy), radius


def intersect_solid(solid, intersecter):
    """
    Performs a boolean intersection of a solid with another solid or iterable of
    solids.
    Args:
        solid Shape: The Shape that you want to intersect
        intersecter Shape: The Shape(s) that you want to be the intersecting object
    Returns:
        Shape: The original shape cut with the intersecter shape(s)
    """
    # Allows for multiple cuts to be applied
    if isinstance(intersecter, Iterable):
        for intersecting_solid in intersecter:
            solid = solid.intersect(intersecting_solid.solid)
    else:
        solid = solid.intersect(intersecter.solid)
    return solid


def rotate(origin, point, angle):
    """
    Rotate a point counterclockwise by a given angle around a given origin.
    The angle should be given in radians.
    Args:
        origin (float, float): coordinates of origin point
        point (float, float): coordinates of point to be rotated
        angle (float): rotation angle in radians (counterclockwise)
    Returns:
        float, float: rotated point coordinates.
    """
    ox, oy = origin
    px, py = point

    qx = ox + math.cos(angle) * (px - ox) - math.sin(angle) * (py - oy)
    qy = oy + math.sin(angle) * (px - ox) + math.cos(angle) * (py - oy)
    return qx, qy


def union_solid(solid, joiner):
    """
    Performs a boolean union of a solid with another solid or iterable of solids
    Args:
        solid (Shape): The Shape that you want to union from
        joiner (Shape): The Shape(s) that you want to form the union with the
            solid
    Returns:
        Shape: The original shape union with the joiner shape(s)
    """
    # Allows for multiple unions to be applied
    if isinstance(joiner, Iterable):
        for joining_solid in joiner:
            solid = solid.union(joining_solid.solid)
    else:
        solid = solid.union(joiner.solid)
    return solid


def calculate_wedge_cut(self):
    """Calculates a wedge cut with the given rotation_angle"""

    if self.rotation_angle == 360:
        return None

    else:
        cutting_wedge = paramak.CuttingWedgeFS(self)
<<<<<<< HEAD
        if self.cut is None:
            self.cut = cutting_wedge
        else:
            if isinstance(self.cut, Iterable):
                cuts = [i for i in self.cut]
                cuts.append(cutting_wedge)
            else:
                self.cut = [self.cut, cutting_wedge]

        return None


class FaceAreaSelector(cq.Selector):
    """A custom CadQuery selector the selects faces based on their area with a
    tolerance. The following useage example will fillet the faces of an extrude
    shape with an area of 0.5. paramak.ExtrudeStraightShape(points=[(1,1),(2,1),
    (2,2)], distance=5).solid.faces(FaceAreaSelector(0.5)).fillet(0.1)


    Args:
        area (float): The area of the surface to select.
        tolerance (float, optional): The allowable tolerance of the length
            (+/-) while still being selected by the custom selector.
    """

    def __init__(self, area, tol=0.1):
        self.area = area
        self.tol = tol

    def filter(self, objectList):
        """Loops through all the faces in the object checking if the face
        meets the custom selector requirments or not.

        Args:
            objectList (cadquery): The object to filter the faces from.

        Returns:
            objectList (cadquery): The face that match the selector area within
                the specified tolerance.
        """
        new_obj_list = []
        for obj in objectList:
            face_area = obj.Area()

            # Only return faces that meet the requirements
            if face_area > self.area - self.tol and face_area < self.area + self.tol: 
                new_obj_list.append(obj)

        return new_obj_list


class EdgeLengthSelector(cq.Selector):
    """A custom CadQuery selector the selects edges  based on their length with
    a tolerance. The following useage example will fillet the inner edge of a
    rotated triangular shape. paramak.RotateStraightShape(points=[(1,1),(2,1),
    (2,2)]).solid.edges(paramak.EdgeLengthSelector(6.28)).fillet(0.1)

    Args:
        length (float): The length of the edge to select.
        tolerance (float, optional): The allowable tolerance of the length
            (+/-) while still being selected by the custom selector.

    """
    def __init__(self, length, tol=0.1):
        self.length = length
        self.tol = tol

    def filter(self, objectList):
        """Loops through all the edges in the object checking if the edge
        meets the custom selector requirments or not.

        Args:
            objectList (cadquery): The object to filter the edges from.

        Returns:
            objectList (cadquery): The edge that match the selector length
                within the specified tolerance.
        """
        new_obj_list = []
        print('filleting edge#')
        for obj in objectList:

            edge_len = obj.Length()

            # Only return edges that meet our requirements
            if edge_len > self.length - self.tol and edge_len < self.length + self.tol: 

                new_obj_list.append(obj)
        print('length(new_obj_list)', len(new_obj_list))
        return new_obj_list
=======
        return cutting_wedge
>>>>>>> 21487fad
<|MERGE_RESOLUTION|>--- conflicted
+++ resolved
@@ -184,17 +184,7 @@
 
     else:
         cutting_wedge = paramak.CuttingWedgeFS(self)
-<<<<<<< HEAD
-        if self.cut is None:
-            self.cut = cutting_wedge
-        else:
-            if isinstance(self.cut, Iterable):
-                cuts = [i for i in self.cut]
-                cuts.append(cutting_wedge)
-            else:
-                self.cut = [self.cut, cutting_wedge]
-
-        return None
+        return cutting_wedge
 
 
 class FaceAreaSelector(cq.Selector):
@@ -274,7 +264,4 @@
 
                 new_obj_list.append(obj)
         print('length(new_obj_list)', len(new_obj_list))
-        return new_obj_list
-=======
-        return cutting_wedge
->>>>>>> 21487fad
+        return new_obj_list