import math
from hashlib import blake2b
from collections import Iterable

import cadquery as cq
import numpy as np

import paramak


def coefficients_of_line_from_points(point1, point2):
    """Computes the m and c coefficients of the equation (y=mx+c) for
    a straight line from two points.
    Args:
        point1 (float, float): point 1 coordinates
        point2 (float, float): point 2 coordinates
    Returns:
        (float, float): m coefficient and c coefficient
    """
    points = [point1, point2]
    x_coords, y_coords = zip(*points)
    A = np.vstack([x_coords, np.ones(len(x_coords))]).T
    m, c = np.linalg.lstsq(A, y_coords, rcond=None)[0]
    return m, c


def cut_solid(solid, cutter):
    """
    Performs a boolean cut of a solid with another solid or iterable of solids.
    Args:
        solid Shape: The Shape that you want to cut from
        cutter Shape: The Shape(s) that you want to be the cutting object
    Returns:
        Shape: The original shape cut with the cutter shape(s)
    """
    # Allows for multiple cuts to be applied
    if isinstance(cutter, Iterable):
        for cutting_solid in cutter:
            solid = solid.cut(cutting_solid.solid)
    else:
        solid = solid.cut(cutter.solid)
    return solid


def diff_between_angles(a, b):
    """Calculates the difference between two angles a and b
    Args:
        a (float): angle in degree
        b (float): angle in degree
    Returns:
        float: difference between the two angles in degree.
    """
    c = (b - a) % 360
    if c > 180:
        c -= 360
    return c


def distance_between_two_points(A, B):
    """Computes the distance between two points
    Args:
        A (float, float): point A coordinates
        B (float, float): point B coordinates
    Returns:
        float: distance between A and B
    """
    xa, ya = A
    xb, yb = B
    u_vec = [xb - xa, yb - ya]
    return np.linalg.norm(u_vec)


def extend(A, B, L):
    """Creates a point C in (AB) direction so that \\|AC\\| = L
    Args:
        A (float, float): point A coordinates
        B (float, float): point B coordinates
        L (float): distance AC
    Returns:
        float, float: point C coordinates
    """
    xa, ya = A
    xb, yb = B
    u_vec = [xb - xa, yb - ya]
    u_vec /= np.linalg.norm(u_vec)

    xc = xa + L * u_vec[0]
    yc = ya + L * u_vec[1]
    return xc, yc


def find_center_point_of_circle(point1, point2, point3):
    """
    Calculates the center and the radius of a circle
    passing through 3 points.
    Args:
        point1 (float, float): point 1 coordinates
        point2 (float, float): point 2 coordinates
        point3 (float, float): point 3 coordinates
    Returns:
        float, float: center of the circle coordinates or
        None if 3 points on a line are input.
    """
    temp = point2[0] * point2[0] + point2[1] * point2[1]
    bc = (point1[0] * point1[0] + point1[1] * point1[1] - temp) / 2
    cd = (temp - point3[0] * point3[0] - point3[1] * point3[1]) / 2
    det = (point1[0] - point2[0]) * (point2[1] - point3[1]) - (
        point2[0] - point3[0]
    ) * (point1[1] - point2[1])

    if abs(det) < 1.0e-6:
        return (None, np.inf)

    # Center of circle
    cx = (bc * (point2[1] - point3[1]) - cd * (point1[1] - point2[1])) / det
    cy = ((point1[0] - point2[0]) * cd - (point2[0] - point3[0]) * bc) / det

    radius = np.sqrt((cx - point1[0]) ** 2 + (cy - point1[1]) ** 2)

    return (cx, cy), radius


def intersect_solid(solid, intersecter):
    """
    Performs a boolean intersection of a solid with another solid or iterable of
    solids.
    Args:
        solid Shape: The Shape that you want to intersect
        intersecter Shape: The Shape(s) that you want to be the intersecting object
    Returns:
        Shape: The original shape cut with the intersecter shape(s)
    """
    # Allows for multiple cuts to be applied
    if isinstance(intersecter, Iterable):
        for intersecting_solid in intersecter:
            solid = solid.intersect(intersecting_solid.solid)
    else:
        solid = solid.intersect(intersecter.solid)
    return solid


def rotate(origin, point, angle):
    """
    Rotate a point counterclockwise by a given angle around a given origin.
    The angle should be given in radians.
    Args:
        origin (float, float): coordinates of origin point
        point (float, float): coordinates of point to be rotated
        angle (float): rotation angle in radians (counterclockwise)
    Returns:
        float, float: rotated point coordinates.
    """
    ox, oy = origin
    px, py = point

    qx = ox + math.cos(angle) * (px - ox) - math.sin(angle) * (py - oy)
    qy = oy + math.sin(angle) * (px - ox) + math.cos(angle) * (py - oy)
    return qx, qy


def union_solid(solid, joiner):
    """
    Performs a boolean union of a solid with another solid or iterable of solids
    Args:
        solid (Shape): The Shape that you want to union from
        joiner (Shape): The Shape(s) that you want to form the union with the
            solid
    Returns:
        Shape: The original shape union with the joiner shape(s)
    """
    # Allows for multiple unions to be applied
    if isinstance(joiner, Iterable):
        for joining_solid in joiner:
            solid = solid.union(joining_solid.solid)
    else:
        solid = solid.union(joiner.solid)
    return solid


def calculate_wedge_cut(self):
    """Calculates a wedge cut with the given rotation_angle"""

    if self.rotation_angle == 360:
        return None

    else:
        cutting_wedge = paramak.CuttingWedgeFS(self)
        return cutting_wedge


<<<<<<< HEAD
def add_thickness(x, y, thickness, dy_dx=None):
    """Computes outer curve points based on thickness

    Args:
        x (list): list of floats containing x values
        y (list): list of floats containing y values
        thickness (float): thickness of the magnet
        dy_dx (list): list of floats containing the first order
            derivatives

    Returns:
        (list, list): R and Z lists for outer curve points
    """
    if dy_dx is None:
        dy_dx = np.diff(y) / np.diff(x)

    x_outer, y_outer = [], []
    for i in range(len(dy_dx)):
        if dy_dx[i] == float('-inf'):
            nx, ny = -1, 0
        elif dy_dx[i] == float('inf'):
            nx, ny = 1, 0
        else:
            nx = -dy_dx[i]
            ny = 1
        if i != len(dy_dx) - 1:
            if x[i] < x[i + 1]:
                convex = False
            else:
                convex = True

        if convex:
            nx *= -1
            ny *= -1
        # normalise normal vector
        normal_vector_norm = (nx ** 2 + ny ** 2) ** 0.5
        nx /= normal_vector_norm
        ny /= normal_vector_norm
        # calculate outer points
        val_x_outer = x[i] + thickness * nx
        val_y_outer = y[i] + thickness * ny
        x_outer.append(val_x_outer)
        y_outer.append(val_y_outer)

    return x_outer, y_outer
=======
def get_hash(shape):

    hash_object = blake2b()
    shape_dict = dict(shape.__dict__)

    keys_to_ignore = ["_solid", "_hash_value"]

    for key in keys_to_ignore:
        if key in shape_dict.keys():
            shape_dict[key] = None

    hash_object.update(str(list(shape_dict.values())).encode("utf-8"))
    value = hash_object.hexdigest()
    return value


def get_reactor_hash(shape):

    hash_object = blake2b()
    shape_dict = dict(shape.__dict__)

    keys_to_ignore = ["reactor_hash_value"]

    for key in keys_to_ignore:
        if key in shape_dict.keys():
            shape_dict[key] = None

    hash_object.update(str(list(shape_dict.values())).encode("utf-8"))
    value = hash_object.hexdigest()
    return value
>>>>>>> 31d2558a


class FaceAreaSelector(cq.Selector):
    """A custom CadQuery selector the selects faces based on their area with a
    tolerance. The following useage example will fillet the faces of an extrude
    shape with an area of 0.5. paramak.ExtrudeStraightShape(points=[(1,1),(2,1),
    (2,2)], distance=5).solid.faces(FaceAreaSelector(0.5)).fillet(0.1)


    Args:
        area (float): The area of the surface to select.
        tolerance (float, optional): The allowable tolerance of the length
            (+/-) while still being selected by the custom selector.
    """

    def __init__(self, area, tol=0.1):
        self.area = area
        self.tol = tol

    def filter(self, objectList):
        """Loops through all the faces in the object checking if the face
        meets the custom selector requirments or not.

        Args:
            objectList (cadquery): The object to filter the faces from.

        Returns:
            objectList (cadquery): The face that match the selector area within
                the specified tolerance.
        """
        new_obj_list = []
        for obj in objectList:
            face_area = obj.Area()

            # Only return faces that meet the requirements
            if face_area > self.area - self.tol and face_area < self.area + self.tol:
                new_obj_list.append(obj)

        return new_obj_list


class EdgeLengthSelector(cq.Selector):
    """A custom CadQuery selector the selects edges  based on their length with
    a tolerance. The following useage example will fillet the inner edge of a
    rotated triangular shape. paramak.RotateStraightShape(points=[(1,1),(2,1),
    (2,2)]).solid.edges(paramak.EdgeLengthSelector(6.28)).fillet(0.1)

    Args:
        length (float): The length of the edge to select.
        tolerance (float, optional): The allowable tolerance of the length
            (+/-) while still being selected by the custom selector.

    """

    def __init__(self, length, tol=0.1):
        self.length = length
        self.tol = tol

    def filter(self, objectList):
        """Loops through all the edges in the object checking if the edge
        meets the custom selector requirments or not.

        Args:
            objectList (cadquery): The object to filter the edges from.

        Returns:
            objectList (cadquery): The edge that match the selector length
                within the specified tolerance.
        """
        new_obj_list = []
        print('filleting edge#')
        for obj in objectList:

            edge_len = obj.Length()

            # Only return edges that meet our requirements
            if edge_len > self.length - self.tol and edge_len < self.length + self.tol:

                new_obj_list.append(obj)
        print('length(new_obj_list)', len(new_obj_list))
        return new_obj_list<|MERGE_RESOLUTION|>--- conflicted
+++ resolved
@@ -188,7 +188,6 @@
         return cutting_wedge
 
 
-<<<<<<< HEAD
 def add_thickness(x, y, thickness, dy_dx=None):
     """Computes outer curve points based on thickness
 
@@ -234,7 +233,8 @@
         y_outer.append(val_y_outer)
 
     return x_outer, y_outer
-=======
+
+
 def get_hash(shape):
 
     hash_object = blake2b()
@@ -265,7 +265,6 @@
     hash_object.update(str(list(shape_dict.values())).encode("utf-8"))
     value = hash_object.hexdigest()
     return value
->>>>>>> 31d2558a
 
 
 class FaceAreaSelector(cq.Selector):
