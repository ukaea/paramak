--- conflicted
+++ resolved
@@ -5,18 +5,13 @@
 import numpy as np
 import paramak
 from paramak.utils import (EdgeLengthSelector, FaceAreaSelector,
-<<<<<<< HEAD
                            find_center_point_of_circle, plotly_trace,
                            extract_points_from_edges, facet_wire)
-=======
-                           find_center_point_of_circle, plotly_trace)
->>>>>>> f900f345
 import plotly.graph_objects as go
 
 
 class TestUtilityFunctions(unittest.TestCase):
 
-<<<<<<< HEAD
     def test_extract_points_from_edges(self):
         """Extracts points from edges and checks the list returned is the
         correct len and contains the correct types"""
@@ -54,7 +49,7 @@
             assert isinstance(point[0], float)
             assert isinstance(point[1], float)
             assert isinstance(point[2], float)
-=======
+
     def test_trace_creation(self):
         """Creates a plotly trace and checks the type returned"""
         trace = plotly_trace(
@@ -82,7 +77,6 @@
         )
 
         assert isinstance(trace, go.Scatter3d)
->>>>>>> f900f345
 
     def test_find_center_point_of_circle(self):
         """passes three points on a circle to the function and checks that the
