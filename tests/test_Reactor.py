--- conflicted
+++ resolved
@@ -1232,13 +1232,7 @@
         my_reactor.export_h5m_with_pymoab(
             include_plasma=True, filename='with_plasma.h5m')
         assert Path('plasma.stl').is_file()
-
-<<<<<<< HEAD
         assert Path('with_plasma.h5m').stat().st_size > Path('no_plasma.h5m').stat().st_size
-=======
-        assert Path('with_plasma.h5m').stat().st_size > Path(
-            'no_plasma.h5m').stat().st_size
->>>>>>> e938dddb
 
     def test_export_h5m_with_pymoab_from_manifest_file(self):
         """exports a h5m file when shapes_and_components is set to a string"""
