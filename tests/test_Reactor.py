
import json
import os
import unittest
from pathlib import Path

import cadquery as cq
import paramak
import pytest


class TestReactor(unittest.TestCase):

    def setUp(self):
        test_shape = paramak.RotateStraightShape(
            points=[(0, 0), (0, 20), (20, 20)])

        self.test_reactor = paramak.Reactor([test_shape])

    def test_incorrect_graveyard_offset_too_small(self):

        def incorrect_graveyard_offset_too_small():
            """Set graveyard_offset as a negative number which should raise an error"""

            self.test_reactor.graveyard_offset = -3

        self.assertRaises(
            ValueError,
            incorrect_graveyard_offset_too_small
        )

    def test_incorrect_graveyard_offset_wrong_type(self):

        def incorrect_graveyard_offset_wrong_type():
            """Set graveyard_offset as a string which should raise an error"""

            self.test_reactor.graveyard_offset = 'coucou'

        self.assertRaises(
            TypeError,
            incorrect_graveyard_offset_wrong_type
        )

    def test_incorrect_merge_tolerance_too_small(self):

        def incorrect_merge_tolerance_too_small():
            """Set merge_tolerance as a negative number which should raise an error"""

            self.test_reactor.merge_tolerance = -3

        self.assertRaises(
            ValueError,
            incorrect_merge_tolerance_too_small
        )

    def test_incorrect_merge_tolerance_wrong_type(self):

        def incorrect_merge_tolerance_wrong_type():
            """Set merge_tolerance as a string which should raise an error"""

            self.test_reactor.merge_tolerance = 'coucou'

        self.assertRaises(
            TypeError,
            incorrect_merge_tolerance_wrong_type
        )

    def test_incorrect_faceting_tolerance_too_small(self):

        def incorrect_faceting_tolerance_too_small():
            """Set faceting_tolerance as a negative int which should raise an error"""

            self.test_reactor.faceting_tolerance = -3

        self.assertRaises(
            ValueError,
            incorrect_faceting_tolerance_too_small
        )

    def test_merge_tolerance_setting_and_getting(self):
        """Makes a neutronics model and checks the default merge_tolerance"""

        assert self.test_reactor.merge_tolerance == 1e-4

        self.test_reactor.merge_tolerance = 1e-6
        assert self.test_reactor.merge_tolerance == 1e-6

    def test_largest_dimention_setting_and_getting(self):
        """Makes a neutronics model and checks the default largest_dimention"""

        assert self.test_reactor.largest_dimention is None

        self.test_reactor.largest_dimention = 400
        assert self.test_reactor.largest_dimention == 400

    def test_incorrect_methods_settings(self):
        """Creates NeutronicsModel objects and checks errors are
        raised correctly when arguments are incorrect."""

        def test_incorrect_method():
            """Tries to make a h5m with an inccorect method which should return
            a ValueError"""

            self.test_reactor.export_h5m(
                method='incorrect')

        self.assertRaises(ValueError, test_incorrect_method)

    def test_adding_shape_with_material_tag_to_reactor(self):
        """Checks that a shape object can be added to a Reactor object with
        the correct material tag property."""

        test_shape = paramak.RotateStraightShape(
            points=[(0, 0), (0, 20), (20, 20)], material_tag="mat1"
        )
        test_shape.rotation_angle = 360
        test_shape.create_solid()
        test_reactor = paramak.Reactor([test_shape])
        assert len(test_reactor.material_tags()) == 1
        assert test_reactor.material_tags()[0] == "mat1"

    def test_adding_multiple_shapes_with_material_tag_to_reactor(self):
        """Checks that multiple shape objects can be added to a Reactor object
        with the correct material tag properties."""

        test_shape = paramak.RotateStraightShape(
            points=[(0, 0), (0, 20), (20, 20)], material_tag="mat1"
        )
        test_shape2 = paramak.RotateSplineShape(
            points=[(0, 0), (0, 20), (20, 20)], material_tag="mat2"
        )
        test_shape.rotation_angle = 360
        test_shape.create_solid()
        test_reactor = paramak.Reactor([test_shape, test_shape2])
        assert len(test_reactor.material_tags()) == 2
        assert "mat1" in test_reactor.material_tags()
        assert "mat2" in test_reactor.material_tags()

    def test_material_tags_without_plasma(self):
        """Checks that the material tags don't contain the plasma when it is filtered out"""

        test_shape = paramak.RotateStraightShape(
            points=[(0, 0), (0, 20), (20, 20)], material_tag="mat1"
        )
        test_shape2 = paramak.Plasma(material_tag='plasma')

        test_reactor = paramak.Reactor([test_shape, test_shape2])

        assert len(test_reactor.material_tags(include_plasma=False)) == 1
        assert "mat1" in test_reactor.material_tags()
        assert "plasma" not in test_reactor.material_tags()

    def test_make_sector_wedge(self):
        """Checks that the wedge is not made when rotation angle is 360"""
        sector_wedge = self.test_reactor.make_sector_wedge(
            height=100,
            radius=100,
            rotation_angle=360
        )
<<<<<<< HEAD
        assert sector_wedge == None
=======
        assert sector wedge is None
>>>>>>> 12db89e9

    def test_adding_shape_with_stp_filename_to_reactor(self):
        """Checks that a shape object can be added to a Reactor object with the
        correct stp filename property."""

        test_shape = paramak.RotateStraightShape(
            points=[(0, 0), (0, 20), (20, 20)], stp_filename="filename.stp"
        )
        test_shape.rotation_angle = 360
        test_shape.create_solid()
        test_reactor = paramak.Reactor([test_shape])
        assert len(test_reactor.stp_filenames) == 1
        assert test_reactor.stp_filenames[0] == "filename.stp"

    def test_adding_multiple_shape_with_stp_filename_to_reactor(self):
        """Checks that multiple shape objects can be added to a Reactor object
        with the correct stp filename properties."""

        test_shape = paramak.RotateStraightShape(
            points=[(0, 0), (0, 20), (20, 20)], stp_filename="filename.stp"
        )
        test_shape2 = paramak.RotateSplineShape(
            points=[(0, 0), (0, 20), (20, 20)], stp_filename="filename2.stp"
        )
        test_shape.rotation_angle = 360
        test_shape.create_solid()
        test_reactor = paramak.Reactor([test_shape, test_shape2])
        assert len(test_reactor.stp_filenames) == 2
        assert test_reactor.stp_filenames[0] == "filename.stp"
        assert test_reactor.stp_filenames[1] == "filename2.stp"

    def test_adding_shape_with_duplicate_stp_filename_to_reactor(self):
        """Adds shapes to a Reactor object to check errors are raised
        correctly."""

        def test_stp_filename_duplication():
            """Checks ValueError is raised when shapes with the same stp
            filenames are added to a reactor object"""

            test_shape_1 = paramak.RotateStraightShape(
                points=[(0, 0), (0, 20), (20, 20)], stp_filename="filename.stp"
            )
            test_shape_2 = paramak.RotateSplineShape(
                points=[(0, 0), (0, 20), (20, 20)], stp_filename="filename.stp"
            )
            test_shape_1.rotation_angle = 90
            my_reactor = paramak.Reactor([test_shape_1, test_shape_2])
            my_reactor.export_stp()

        self.assertRaises(ValueError, test_stp_filename_duplication)

    def test_adding_shape_with_None_stp_filename_to_reactor(self):
        """adds shapes to a Reactor object to check errors are raised correctly"""

        def test_stp_filename_None():
            """checks ValueError is raised when RotateStraightShapes with duplicate
            stp filenames are added"""

            test_shape = paramak.RotateStraightShape(
                points=[(0, 0), (0, 20), (20, 20)], stp_filename="filename.stp"
            )
            test_shape2 = paramak.RotateSplineShape(
                points=[(0, 0), (0, 20), (20, 20)], stp_filename=None
            )
            test_shape.create_solid()
            my_reactor = paramak.Reactor([test_shape, test_shape2])
            my_reactor.export_stp()

        self.assertRaises(ValueError, test_stp_filename_None)

    def test_adding_shape_with_duplicate_stl_filename_to_reactor(self):
        """Adds shapes to a Reactor object to checks errors are raised
        correctly"""

        def test_stl_filename_duplication():
            """Checks ValueError is raised when shapes with the same stl
            filenames are added to a reactor object"""

            test_shape_1 = paramak.RotateStraightShape(
                points=[(0, 0), (0, 20), (20, 20)], stl_filename="filename.stl"
            )
            test_shape_2 = paramak.RotateSplineShape(
                points=[(0, 0), (0, 20), (20, 20)], stl_filename="filename.stl"
            )
            test_shape_1.rotation_angle = 90
            my_reactor = paramak.Reactor([test_shape_1, test_shape_2])
            my_reactor.export_stl()

        self.assertRaises(ValueError, test_stl_filename_duplication)

    def test_adding_shape_with_the_same_default_stl_filename_to_reactor(self):
        """Adds shapes to a Reactor object to check errors are raised
        correctly."""

        def test_stl_filename_duplication_rotate_straight():
            """checks ValueError is raised when RotateStraightShapes with
            duplicate stl filenames (defaults) are added"""

            test_shape = paramak.RotateStraightShape(
                points=[(0, 0), (0, 20), (20, 20)])
            test_shape2 = paramak.RotateStraightShape(
                points=[(0, 0), (0, 20), (20, 20)])
            test_shape.rotation_angle = 360
            test_shape.create_solid()
            my_reactor = paramak.Reactor([test_shape, test_shape2])
            my_reactor.export_stl()

        self.assertRaises(
            ValueError,
            test_stl_filename_duplication_rotate_straight)

        def test_stl_filename_duplication_rotate_spline():
            """Checks ValueError is raised when RotateSplineShapes with
            duplicate stl filenames are added."""

            test_shape = paramak.RotateSplineShape(
                points=[(0, 0), (0, 20), (20, 20)], stl_filename="filename.stl"
            )
            test_shape2 = paramak.RotateSplineShape(
                points=[(0, 0), (0, 20), (20, 20)], stl_filename="filename.stl"
            )
            test_shape.rotation_angle = 360
            test_shape.create_solid()
            my_reactor = paramak.Reactor([test_shape, test_shape2])
            my_reactor.export_stl()

        self.assertRaises(
            ValueError,
            test_stl_filename_duplication_rotate_spline)

        def test_stl_filename_duplication_rotate_mixed():
            """Checks ValueError is raised when RotateMixedShapes with
            duplicate stl filenames are added."""

            test_shape = paramak.RotateMixedShape(
                points=[(0, 0, "straight"), (0, 20, "straight"), (20, 20, "straight")],
                stl_filename="filename.stl",
            )
            test_shape2 = paramak.RotateMixedShape(
                points=[(0, 0, "straight"), (0, 20, "straight"), (20, 20, "straight")],
                stl_filename="filename.stl",
            )
            test_shape.rotation_angle = 360
            test_shape.create_solid()
            my_reactor = paramak.Reactor([test_shape, test_shape2])
            my_reactor.export_stl()

        self.assertRaises(
            ValueError,
            test_stl_filename_duplication_rotate_mixed)

        def test_stl_filename_duplication_Rotate_Circle():
            """Checks ValueError is raised when RotateCircleShapes with
            duplicate stl filenames are added."""

            test_shape = paramak.RotateCircleShape(
                points=[(20, 20)],
                radius=10,
                rotation_angle=180,
                stl_filename="filename.stl",
            )
            test_shape2 = paramak.RotateCircleShape(
                points=[(20, 20)],
                radius=10,
                rotation_angle=180,
                stl_filename="filename.stl",
            )
            test_shape.rotation_angle = 360
            test_shape.create_solid()
            my_reactor = paramak.Reactor([test_shape, test_shape2])
            my_reactor.export_stl()

        self.assertRaises(
            ValueError,
            test_stl_filename_duplication_Rotate_Circle)

        def test_stl_filename_duplication_Extrude_straight():
            """Checks ValueError is raised when ExtrudeStraightShapes with
            duplicate stl filenames are added."""

            test_shape = paramak.ExtrudeStraightShape(
                points=[(0, 0), (0, 20), (20, 20)],
                distance=10,
                stl_filename="filename.stl",
            )
            test_shape2 = paramak.ExtrudeStraightShape(
                points=[(0, 0), (0, 20), (20, 20)],
                distance=10,
                stl_filename="filename.stl",
            )
            test_shape.rotation_angle = 360
            test_shape.create_solid()
            my_reactor = paramak.Reactor([test_shape, test_shape2])
            my_reactor.export_stl()

        self.assertRaises(
            ValueError,
            test_stl_filename_duplication_Extrude_straight)

        def test_stl_filename_duplication_Extrude_spline():
            """Checks ValueError is raised when ExtrudeSplineShapes with
            duplicate stl filenames are added."""

            test_shape = paramak.ExtrudeSplineShape(
                points=[(0, 0), (0, 20), (20, 20)],
                distance=10,
                stl_filename="filename.stl",
            )
            test_shape2 = paramak.ExtrudeSplineShape(
                points=[(0, 0), (0, 20), (20, 20)],
                distance=10,
                stl_filename="filename.stl",
            )
            test_shape.rotation_angle = 360
            test_shape.create_solid()
            my_reactor = paramak.Reactor([test_shape, test_shape2])
            my_reactor.export_stl()

        self.assertRaises(
            ValueError,
            test_stl_filename_duplication_Extrude_spline)

        def test_stl_filename_duplication_Extrude_mixed():
            """checks ValueError is raised when ExtrudeMixedShapes with duplicate
            stl filenames are added"""

            test_shape = paramak.ExtrudeMixedShape(
                points=[(0, 0, "straight"), (0, 20, "straight"), (20, 20, "straight")],
                distance=10,
                stl_filename="filename.stl",
            )
            test_shape2 = paramak.ExtrudeMixedShape(
                points=[(0, 0, "straight"), (0, 20, "straight"), (20, 20, "straight")],
                distance=10,
                stl_filename="filename.stl",
            )
            test_shape.rotation_angle = 360
            test_shape.create_solid()
            my_reactor = paramak.Reactor([test_shape, test_shape2])
            my_reactor.export_stl()

        self.assertRaises(
            ValueError,
            test_stl_filename_duplication_Extrude_mixed)

        def test_stl_filename_duplication_Extrude_Circle():
            """checks ValueError is raised when ExtrudeCircleShapes with duplicate
            stl filenames are added"""

            test_shape = paramak.ExtrudeCircleShape(
                points=[(20, 20)], radius=10, distance=10, stl_filename="filename.stl"
            )
            test_shape2 = paramak.ExtrudeCircleShape(
                points=[(20, 20)], radius=10, distance=10, stl_filename="filename.stl"
            )
            test_shape.rotation_angle = 360
            test_shape.create_solid()
            my_reactor = paramak.Reactor([test_shape, test_shape2])
            my_reactor.export_stl()

        self.assertRaises(
            ValueError,
            test_stl_filename_duplication_Extrude_Circle)

        def test_stl_filename_None():
            test_shape = paramak.ExtrudeCircleShape(
                points=[(20, 20)], radius=10, distance=10, stl_filename=None
            )
            my_reactor = paramak.Reactor([test_shape])
            my_reactor.export_stl()

        self.assertRaises(
            ValueError,
            test_stl_filename_None)

    def test_reactor_creation_with_default_properties(self):
        """creates a Reactor object and checks that it has no default properties"""

        test_reactor = paramak.Reactor([])

        assert test_reactor is not None

    def test_adding_component_to_reactor(self):
        """creates a Reactor object and checks that shapes can be added to it"""

        test_shape = paramak.RotateStraightShape(
            points=[(0, 0), (0, 20), (20, 20)])
        test_shape.rotation_angle = 360
        test_shape.create_solid()
        test_reactor = paramak.Reactor([])
        assert len(test_reactor.shapes_and_components) == 0
        test_reactor = paramak.Reactor([test_shape])
        assert len(test_reactor.shapes_and_components) == 1

    def test_graveyard_exists(self):
        """creates a Reactor object with one shape and checks that a graveyard
        can be produced using the make_graveyard method"""

        test_shape = paramak.RotateStraightShape(
            points=[(0, 0), (0, 20), (20, 20)])
        test_shape.rotation_angle = 360
        test_shape.create_solid()
        test_reactor = paramak.Reactor([test_shape])
        test_reactor.make_graveyard()

        assert isinstance(test_reactor.graveyard, paramak.Shape)

    def test_graveyard_exists_solid_is_none(self):
        """creates a Reactor object with one shape and checks that a graveyard
        can be produced using the make_graveyard method when the solid
        attribute of the shape is None"""

        test_shape = paramak.RotateStraightShape(
            points=[(0, 0), (0, 20), (20, 20)])
        test_shape.rotation_angle = 360
        test_shape.create_solid()
        test_reactor = paramak.Reactor([test_shape])
        test_reactor.shapes_and_components[0].solid = None
        test_reactor.make_graveyard()

        assert isinstance(test_reactor.graveyard, paramak.Shape)

    def test_export_graveyard(self):
        """creates a Reactor object with one shape and checks that a graveyard
        can be exported to a specified location using the make_graveyard method"""

        test_shape = paramak.RotateStraightShape(
            points=[(0, 0), (0, 20), (20, 20)])
        test_shape.rotation_angle = 360
        os.system("rm my_graveyard.stp")
        os.system("rm graveyard.stp")
        test_shape.stp_filename = "test_shape.stp"
        test_reactor = paramak.Reactor([test_shape])

        test_reactor.export_stp_graveyard()
        test_reactor.export_stp_graveyard(filename="my_graveyard.stp")
        test_reactor.export_stp_graveyard(filename="my_graveyard_without_ext")

        for filepath in [
            "graveyard.stp",
            "my_graveyard.stp",
                "my_graveyard_without_ext.stp"]:
            assert Path(filepath).exists() is True
            os.system("rm " + filepath)

        assert test_reactor.graveyard is not None
        assert test_reactor.graveyard.__class__.__name__ == "HollowCube"

    def test_make_graveyard_offset(self):
        """checks that the graveyard can be exported with the correct default parameters
        and that these parameters can be changed"""

        test_shape = paramak.RotateStraightShape(
            points=[(0, 0), (0, 20), (20, 20)])
        os.system("rm graveyard.stp")
        test_reactor = paramak.Reactor(
            [test_shape],
            graveyard_size=None,
            graveyard_offset=100)
        test_reactor.make_graveyard()

        graveyard_volume_1 = test_reactor.graveyard.volume

        test_reactor.make_graveyard(graveyard_offset=50)
        assert test_reactor.graveyard.volume < graveyard_volume_1
        graveyard_volume_2 = test_reactor.graveyard.volume

        test_reactor.make_graveyard(graveyard_offset=200)
        assert test_reactor.graveyard.volume > graveyard_volume_1
        assert test_reactor.graveyard.volume > graveyard_volume_2

    def test_exported_stp_files_exist(self):
        """creates a Reactor object with one shape and checks that a stp file
        of the reactor can be exported to a specified location using the export_stp
        method"""

        os.system("rm test_reactor/*.stp")
        test_shape = paramak.RotateStraightShape(
            points=[(0, 0), (0, 20), (20, 20)])
        test_shape.rotation_angle = 360

        os.system("rm test_reactor/test_shape.stp")
        os.system("rm test_reactor/graveyard.stp")

        test_shape.stp_filename = "test_shape.stp"
        test_reactor = paramak.Reactor([test_shape])

        test_reactor.export_stp(output_folder="test_reactor")

        assert Path("test_reactor/test_shape.stp").exists() is True
        assert Path("test_reactor/graveyard.stp").exists() is True

    def test_exported_stl_files_exist(self):
        """creates a Reactor object with one shape and checks that a stl file
        of the reactor can be exported to a specified location using the
        export_stl method"""

        test_shape = paramak.RotateStraightShape(
            points=[(0, 0), (0, 20), (20, 20)])
        test_shape.rotation_angle = 360
        os.system("rm test_reactor/test_shape.stl")
        os.system("rm test_reactor/graveyard.stl")
        test_shape.stl_filename = "test_shape.stl"
        test_reactor = paramak.Reactor([test_shape])

        test_reactor.export_stl(output_folder="test_reactor")

        for filepath in [
            "test_reactor/test_shape.stl",
                "test_reactor/graveyard.stl"]:
            assert Path(filepath).exists() is True
            os.system("rm " + filepath)

    def test_exported_svg_files_exist(self):
        """Creates a Reactor object with one shape and checks that a svg file
        of the reactor can be exported to a specified location using the
        export_svg method."""

        os.system("rm test_svg_image.svg")

        self.test_reactor.export_svg("test_svg_image.svg")

        assert Path("test_svg_image.svg").exists() is True
        os.system("rm test_svg_image.svg")

    def test_exported_svg_files_exist_no_extension(self):
        """creates a Reactor object with one shape and checks that an svg file
        of the reactor can be exported to a specified location using the export_svg
        method"""

        os.system("rm test_svg_image.svg")

        self.test_reactor.export_svg("test_svg_image")

        assert Path("test_svg_image.svg").exists() is True
        os.system("rm test_svg_image.svg")

    def test_export_svg_options(self):
        """Exports the test reacto to an svg image and checks that a svg file
        can be exported with the various different export options"""

        os.system("rm *.svg")
        self.test_reactor.export_svg("r_width.svg", width=900)
        assert Path("r_width.svg").exists() is True
        self.test_reactor.export_svg("r_height.svg", height=900)
        assert Path("r_height.svg").exists() is True
        self.test_reactor.export_svg("r_marginLeft.svg", marginLeft=110)
        assert Path("r_marginLeft.svg").exists() is True
        self.test_reactor.export_svg("r_marginTop.svg", marginTop=110)
        assert Path("r_marginTop.svg").exists() is True
        self.test_reactor.export_svg("r_showAxes.svg", showAxes=True)
        assert Path("r_showAxes.svg").exists() is True
        self.test_reactor.export_svg(
            "r_projectionDir.svg", projectionDir=(-1, -1, -1))
        assert Path("r_projectionDir.svg").exists() is True
        self.test_reactor.export_svg(
            "r_strokeColor.svg", strokeColor=(
                42, 42, 42))
        assert Path("r_strokeColor.svg").exists() is True
        self.test_reactor.export_svg(
            "r_hiddenColor.svg", hiddenColor=(
                42, 42, 42))
        assert Path("r_hiddenColor.svg").exists() is True
        self.test_reactor.export_svg("r_showHidden.svg", showHidden=False)
        assert Path("r_showHidden.svg").exists() is True
        self.test_reactor.export_svg("r_strokeWidth1.svg", strokeWidth=None)
        assert Path("r_strokeWidth1.svg").exists() is True
        self.test_reactor.export_svg("r_strokeWidth2.svg", strokeWidth=10)
        assert Path("r_strokeWidth2.svg").exists() is True

    def test_neutronics_description(self):
        """Creates reactor objects to check errors are raised correctly when
        exporting the neutronics description."""

        def test_neutronics_description_without_material_tag():
            """Checks ValueError is raised when the neutronics description is
            exported without material_tag."""

            test_shape = paramak.RotateStraightShape(
                points=[(0, 0), (0, 20), (20, 20)])
            test_shape.rotation_angle = 360
            test_shape.stp_filename = "test.stp"
            test_reactor = paramak.Reactor([test_shape])
            test_reactor.neutronics_description()

        self.assertRaises(
            ValueError,
            test_neutronics_description_without_material_tag)

        def test_neutronics_description_without_stp_filename():
            """Checks ValueError is raised when the neutronics description is
            exported without stp_filename."""

            test_shape = paramak.RotateStraightShape(
                points=[(0, 0), (0, 20), (20, 20)])
            test_shape.rotation_angle = 360
            test_shape.material_tag = "test_material"
            test_shape.stp_filename = None
            test_reactor = paramak.Reactor([test_shape])
            test_reactor.neutronics_description()

        self.assertRaises(
            ValueError,
            test_neutronics_description_without_stp_filename)

    def test_neutronics_description_without_plasma(self):
        """Creates a Reactor object and checks that the neutronics description
        is exported with the correct material_tag and stp_filename."""

        test_shape = paramak.RotateStraightShape(
            points=[(0, 0), (0, 20), (20, 20)])
        test_shape.rotation_angle = 360
        test_shape.material_tag = "test_material"
        test_shape.stp_filename = "test.stp"
        test_reactor = paramak.Reactor([test_shape])
        neutronics_description = test_reactor.neutronics_description()

        assert len(neutronics_description) == 2
        assert "stp_filename" in neutronics_description[0].keys()
        assert "material_tag" in neutronics_description[0].keys()
        assert neutronics_description[0]["material_tag"] == "test_material"
        assert neutronics_description[0]["stp_filename"] == "test.stp"
        assert neutronics_description[1]["material_tag"] == "graveyard"
        assert neutronics_description[1]["stp_filename"] == "graveyard.stp"

    def test_export_neutronics_description(self):
        """Creates a Reactor object and checks that the neutronics description
        is exported to a json file with the correct material_name and
        stp_filename."""

        os.system("rm manifest_test.json")

        test_shape = paramak.RotateStraightShape(
            points=[(0, 0), (0, 20), (20, 20)])
        test_shape.rotation_angle = 360
        test_shape.material_tag = "test_material"
        test_shape.stp_filename = "test.stp"
        test_shape.tet_mesh = "size 60"
        test_reactor = paramak.Reactor([test_shape])
        returned_filename = test_reactor.export_neutronics_description(
            filename="manifest_test.json"
        )
        with open("manifest_test.json") as json_file:
            neutronics_description = json.load(json_file)

        assert returned_filename == "manifest_test.json"
        assert Path("manifest_test.json").exists() is True
        assert len(neutronics_description) == 2
        assert "stp_filename" in neutronics_description[0].keys()
        assert "material_tag" in neutronics_description[0].keys()
        assert "tet_mesh" in neutronics_description[0].keys()
        assert neutronics_description[0]["material_tag"] == "test_material"
        assert neutronics_description[0]["stp_filename"] == "test.stp"
        assert neutronics_description[0]["tet_mesh"] == "size 60"
        assert neutronics_description[1]["material_tag"] == "graveyard"
        assert neutronics_description[1]["stp_filename"] == "graveyard.stp"
        os.system("rm manifest_test.json")

    def test_export_neutronics_description_with_sector_wedge(self):
        """Creates a Reactor object and checks that the neutronics description
        is exported to a json file with the correct entries, including the
        optional plasma."""

        os.system("rm manifest_test.json")

        test_shape = paramak.RotateStraightShape(
            points=[(0, 0), (0, 20), (20, 20)],
            rotation_angle=360,
            material_tag="test_material",
            stp_filename="test.stp",
        )

        test_plasma = paramak.Plasma(
            major_radius=500,
            minor_radius=100,
            stp_filename="plasma.stp",
            material_tag="DT_plasma",
        )
        test_reactor = paramak.Reactor([test_shape, test_plasma])

        test_reactor.rotation_angle = 270

        returned_filename = test_reactor.export_neutronics_description(
            include_plasma=False, include_sector_wedge=True, include_graveyard=False)
        with open("manifest.json") as json_file:
            neutronics_description = json.load(json_file)
        print(neutronics_description)
        assert returned_filename == "manifest.json"
        assert Path("manifest.json").exists() is True
        assert len(neutronics_description) == 2

        assert neutronics_description[0]["material_tag"] == "test_material"
        assert neutronics_description[0]["stp_filename"] == "test.stp"
        assert neutronics_description[1]["material_tag"] == "Vacuum"
        assert neutronics_description[1]["stp_filename"] == "sector_wedge.stp"
        assert neutronics_description[1]["surface_reflectivity"] is True
        assert neutronics_description[1]["stl_filename"] == "sector_wedge.stl"

        os.system("rm manifest.json")

    def test_export_neutronics_description_without_sector_wedge(self):
        """Creates a Reactor object and checks that the neutronics description is
        exported to a json file with the correct entires, exluding the optional
        plasma."""

        os.system("rm manifest_test.json")

        test_shape = paramak.RotateStraightShape(
            points=[(0, 0), (0, 20), (20, 20)],
            rotation_angle=360,
            material_tag="test_material",
            stp_filename="test.stp",
        )

        test_plasma = paramak.Plasma(major_radius=500, minor_radius=100)
        test_reactor = paramak.Reactor([test_shape, test_plasma])

        returned_filename = test_reactor.export_neutronics_description(
            include_plasma=False, include_sector_wedge=False, include_graveyard=False)
        with open("manifest.json") as json_file:
            neutronics_description = json.load(json_file)

        assert returned_filename == "manifest.json"
        assert Path("manifest.json").exists() is True
        assert len(neutronics_description) == 1

        assert neutronics_description[0]["material_tag"] == "test_material"
        assert neutronics_description[0]["stp_filename"] == "test.stp"

        os.system("rm manifest.json")

    def test_export_neutronics_description_with_plasma(self):
        """Creates a Reactor object and checks that the neutronics description
        is exported to a json file with the correct entries, including the
        optional plasma."""

        os.system("rm manifest_test.json")

        test_shape = paramak.RotateStraightShape(
            points=[(0, 0), (0, 20), (20, 20)],
            rotation_angle=360,
            material_tag="test_material",
            stp_filename="test.stp",
        )
        test_shape.tet_mesh = "size 60"
        test_plasma = paramak.Plasma(
            major_radius=500,
            minor_radius=100,
            stp_filename="plasma.stp",
            material_tag="DT_plasma",
        )
        test_reactor = paramak.Reactor([test_shape, test_plasma])
        returned_filename = test_reactor.export_neutronics_description(
            include_plasma=True, include_graveyard=True, include_sector_wedge=False)
        with open("manifest.json") as json_file:
            neutronics_description = json.load(json_file)

        assert returned_filename == "manifest.json"
        assert Path("manifest.json").exists() is True
        assert len(neutronics_description) == 3
        assert "stp_filename" in neutronics_description[0].keys()
        assert "material_tag" in neutronics_description[0].keys()
        assert "tet_mesh" in neutronics_description[0].keys()
        assert "stp_filename" in neutronics_description[1].keys()
        assert "material_tag" in neutronics_description[1].keys()
        assert "tet_mesh" not in neutronics_description[1].keys()
        assert neutronics_description[0]["material_tag"] == "test_material"
        assert neutronics_description[0]["stp_filename"] == "test.stp"
        assert neutronics_description[0]["tet_mesh"] == "size 60"
        assert neutronics_description[1]["material_tag"] == "DT_plasma"
        assert neutronics_description[1]["stp_filename"] == "plasma.stp"
        assert neutronics_description[2]["material_tag"] == "graveyard"
        assert neutronics_description[2]["stp_filename"] == "graveyard.stp"
        os.system("rm manifest.json")

    def test_export_neutronics_description_without_plasma(self):
        """Creates a Reactor object and checks that the neutronics description is
        exported to a json file with the correct entires, exluding the optional
        plasma."""

        os.system("rm manifest_test.json")

        test_shape = paramak.RotateStraightShape(
            points=[(0, 0), (0, 20), (20, 20)],
            rotation_angle=360,
            material_tag="test_material",
            stp_filename="test.stp",
        )
        test_shape.tet_mesh = "size 60"
        test_plasma = paramak.Plasma(major_radius=500, minor_radius=100)
        test_reactor = paramak.Reactor([test_shape, test_plasma])
        returned_filename = test_reactor.export_neutronics_description()
        with open("manifest.json") as json_file:
            neutronics_description = json.load(json_file)

        assert returned_filename == "manifest.json"
        assert Path("manifest.json").exists() is True
        assert len(neutronics_description) == 2
        assert "stp_filename" in neutronics_description[0].keys()
        assert "material_tag" in neutronics_description[0].keys()
        assert "tet_mesh" in neutronics_description[0].keys()
        assert neutronics_description[0]["material_tag"] == "test_material"
        assert neutronics_description[0]["stp_filename"] == "test.stp"
        assert neutronics_description[0]["tet_mesh"] == "size 60"
        assert neutronics_description[1]["material_tag"] == "graveyard"
        assert neutronics_description[1]["stp_filename"] == "graveyard.stp"
        os.system("rm manifest.json")

    def test_export_neutronics_without_extension(self):
        """checks a json file is created if filename has no extension"""

        os.system("rm manifest_test.json")
        test_shape = paramak.RotateStraightShape(
            points=[(0, 0), (0, 20), (20, 20)])
        test_shape.rotation_angle = 360
        test_shape.material_tag = "test_material"
        test_shape.stp_filename = "test.stp"
        test_shape.tet_mesh = "size 60"
        test_reactor = paramak.Reactor([test_shape])
        returned_filename = test_reactor.export_neutronics_description(
            filename="manifest_test"
        )
        assert returned_filename == "manifest_test.json"
        assert Path("manifest_test.json").exists() is True
        os.system("rm manifest_test.json")

    def test_export_2d_image(self):
        """Creates a Reactor object and checks that a png file of the reactor
        with the correct filename can be exported using the export_2D_image
        method."""

        os.system("rm 2D_test_image.png")
        test_shape = paramak.RotateStraightShape(
            points=[(0, 0), (0, 20), (20, 20)])
        test_shape.rotation_angle = 360
        test_reactor = paramak.Reactor([test_shape])
        returned_filename = test_reactor.export_2d_image(
            filename="2D_test_image.png")

        assert Path(returned_filename).exists() is True
        os.system("rm 2D_test_image.png")

    def test_export_2d_image_without_extension(self):
        """creates a Reactor object and checks that a png file of the reactor
        with the correct filename can be exported using the export_2d_image
        method"""

        os.system("rm 2d_test_image.png")
        test_shape = paramak.RotateStraightShape(
            points=[(0, 0), (0, 20), (20, 20)])
        test_shape.rotation_angle = 360
        test_reactor = paramak.Reactor([test_shape])
        returned_filename = test_reactor.export_2d_image(
            filename="2d_test_image")

        assert Path(returned_filename).exists() is True
        os.system("rm 2d_test_image.png")

    def test_export_html(self):
        """Creates a Reactor object and checks that a html file of the reactor
        with the correct filename can be exported using the export_html
        method."""

        os.system("rm test_html.html")
        test_shape = paramak.RotateStraightShape(
            points=[(0, 0), (0, 20), (20, 20)])
        test_shape.rotation_angle = 360
        test_reactor = paramak.Reactor([test_shape])
        test_reactor.export_html(filename="test_html.html")

        assert Path("test_html.html").exists() is True
        os.system("rm test_html.html")
        test_reactor.export_html(filename="test_html")

        assert Path("test_html.html").exists() is True
        os.system("rm test_html.html")

    def test_tet_meshes_error(self):
        test_shape = paramak.RotateStraightShape(
            points=[(0, 0), (0, 20), (20, 20)])
        test_shape.rotation_angle = 360
        test_reactor = paramak.Reactor([test_shape])
        assert test_reactor.tet_meshes is not None

    def test_largest_dimention(self):
        test_shape = paramak.RotateStraightShape(
            points=[(0, 0), (0, 20), (20, 20)])
        test_shape.rotation_angle = 360
        test_reactor = paramak.Reactor([test_shape])
        assert pytest.approx(test_reactor.largest_dimension, rel=0.1 == 20)
        test_shape = paramak.RotateStraightShape(
            points=[(0, 0), (0, 20), (30, 20)])
        test_shape.rotation_angle = 360
        test_reactor = paramak.Reactor([test_shape])
        assert pytest.approx(test_reactor.largest_dimension, rel=0.1 == 30)

    def test_shapes_and_components(self):
        """Attempts to make a reactor with a single shape instead of a list of
        shapes which should raise a ValueError"""

        def incorrect_shapes_and_components():
            test_shape = paramak.RotateStraightShape(
                points=[(0, 0), (0, 20), (20, 20)])
            paramak.Reactor(test_shape)
        self.assertRaises(ValueError, incorrect_shapes_and_components)

    def test_method_setting(self):
        """Attempts to make a reactor with a method that is not pymoab or
        trelis which should raise a ValueError"""

        def incorrect_method_string():
            test_shape = paramak.RotateStraightShape(
                points=[(0, 0), (0, 20), (20, 20)])
            paramak.Reactor([test_shape], method='coucou')
        self.assertRaises(ValueError, incorrect_method_string)

    def test_graveyard_size_setting_type_checking(self):
        """Attempts to make a reactor with a graveyard_size that is an float
        which should raise a ValueError"""

        def incorrect_graveyard_size_type():
            test_shape = paramak.RotateStraightShape(
                points=[(0, 0), (0, 20), (20, 20)])
            paramak.Reactor([test_shape], graveyard_size='coucou')
        self.assertRaises(TypeError, incorrect_graveyard_size_type)

    def test_graveyard_size_setting_magnitude_checking(self):
        """Attempts to make a reactor with a graveyard_size that is an int
        which should raise a ValueError"""

        def incorrect_graveyard_size_size():
            test_shape = paramak.RotateStraightShape(
                points=[(0, 0), (0, 20), (20, 20)])
            paramak.Reactor([test_shape], graveyard_size=-10)
        self.assertRaises(ValueError, incorrect_graveyard_size_size)

    def test_graveyard_offset_setting_type_checking(self):
        """Attempts to make a reactor with a graveyard_offset that is an float
        which should raise a ValueError"""

        def incorrect_graveyard_offset_type():
            test_shape = paramak.RotateStraightShape(
                points=[(0, 0), (0, 20), (20, 20)])
            paramak.Reactor([test_shape], graveyard_offset='coucou')
        self.assertRaises(TypeError, incorrect_graveyard_offset_type)

    def test_graveyard_offset_setting_magnitude_checking(self):
        """Attempts to make a reactor with a graveyard_offset that is an int
        which should raise a ValueError"""

        def incorrect_graveyard_offset_size():
            test_shape = paramak.RotateStraightShape(
                points=[(0, 0), (0, 20), (20, 20)])
            paramak.Reactor([test_shape], graveyard_offset=-10)
        self.assertRaises(ValueError, incorrect_graveyard_offset_size)

    def test_faceting_tolerance_setting_type_checking(self):
        """Attempts to make a reactor with a faceting_tolerance that is an float
        which should raise a ValueError"""

        def incorrect_faceting_tolerance_type():
            test_shape = paramak.RotateStraightShape(
                points=[(0, 0), (0, 20), (20, 20)])
            paramak.Reactor([test_shape], faceting_tolerance='coucou')
        self.assertRaises(TypeError, incorrect_faceting_tolerance_type)

    def test_faceting_tolerance_setting_magnitude_checking(self):
        """Attempts to make a reactor with a faceting_tolerance that is an int
        which should raise a ValueError"""

        def incorrect_faceting_tolerance_size():
            test_shape = paramak.RotateStraightShape(
                points=[(0, 0), (0, 20), (20, 20)])
            paramak.Reactor([test_shape], faceting_tolerance=-10)
        self.assertRaises(ValueError, incorrect_faceting_tolerance_size)

    def test_graveyard_error(self):
        test_shape = paramak.RotateStraightShape(
            points=[(0, 0), (0, 20), (20, 20)])
        test_reactor = paramak.Reactor([test_shape])

        def str_graveyard_offset():
            test_reactor.graveyard_offset = 'coucou'
        self.assertRaises(TypeError, str_graveyard_offset)

        def negative_graveyard_offset():
            test_reactor.graveyard_offset = -2
        self.assertRaises(ValueError, negative_graveyard_offset)

        def list_graveyard_offset():
            test_reactor.graveyard_offset = [1.2]
        self.assertRaises(TypeError, list_graveyard_offset)

    def test_compound_in_shapes(self):
        shape1 = paramak.RotateStraightShape(
            points=[(0, 0), (0, 20), (20, 20)])
        shape2 = paramak.RotateStraightShape(
            points=[(0, 0), (0, 20), (20, 20)])
        shape3 = paramak.Shape()
        shape3.solid = cq.Compound.makeCompound(
            [a.val() for a in [shape1.solid, shape2.solid]]
        )
        test_reactor = paramak.Reactor([shape3])
        assert test_reactor.solid is not None

    def test_adding_shape_with_None_stp_filename_physical_groups(self):
        """adds shapes to a Reactor object to check errors are raised
        correctly"""

        def test_stp_filename_None():
            """checks ValueError is raised when RotateStraightShapes with
            None as stp filenames are added"""

            test_shape = paramak.RotateStraightShape(
                points=[(0, 0), (0, 20), (20, 20)], stp_filename="filename.stp"
            )
            test_shape2 = paramak.RotateSplineShape(
                points=[(0, 0), (0, 20), (20, 20)], stp_filename=None
            )
            test_shape.create_solid()
            my_reactor = paramak.Reactor([test_shape, test_shape2])
            my_reactor.export_physical_groups()

        self.assertRaises(ValueError, test_stp_filename_None)

    def test_setting_stl_filenames_from_json_file(self):
        """shapes_and_components"""

        manifest_file = [
            {
                'material_tag': 'mat1',
                'stp_filename': 'filename1.stp',
                'stl_filename': 'filename1.stl',
            },
            {
                'material_tag': 'mat2',
                'stp_filename': 'filename2.stp',
                'stl_filename': 'filename2.stl',
            },
        ]
        with open('manifest.json', 'w') as outfile:
            json.dump(manifest_file, outfile)
        my_reactor = paramak.Reactor('manifest.json')
        assert my_reactor.stp_filenames == ['filename1.stp', 'filename2.stp']
        assert my_reactor.stl_filenames == ['filename1.stl', 'filename2.stl']

    def test_sector_wedge_with_360_returns_none(self):
        """Trys to make a sector wedge with full 360 degree rotation and checks
        that None is returned"""

        test_shape = paramak.RotateStraightShape(
            points=[(0, 0), (0, 20), (20, 20)]
        )
        my_reactor = paramak.Reactor([test_shape])
        assert my_reactor.make_sector_wedge(rotation_angle=360) is None

    def test_export_h5m_with_pymoab_without_faceting_tolerance(self):
        """exports a h5m file with faceting_tolerance set to None which uses
        the the self.faceting_tolerance is used"""

        test_shape = paramak.RotateStraightShape(
            points=[(0, 0), (0, 20), (20, 20)]
        )
        my_reactor = paramak.Reactor([test_shape])
        my_reactor.faceting_tolerance = 1e-2
        my_reactor.export_h5m_with_pymoab(faceting_tolerance=None)

    def test_export_h5m_with_pymoab_from_manifest_file(self):
        """exports a h5m file when shapes_and_components is set to a string"""

        def check_correct_error_is_rasied():
            os.system('rm dagmc.h5m')
            test_shape = paramak.RotateStraightShape(
                points=[(0, 0), (0, 20), (20, 20)]
            )
            test_shape.export_neutronics_description('manifest.json')
            my_reactor = paramak.Reactor('manifest.json')
            my_reactor.export_h5m_with_pymoab()
            assert Path('dagmc.h5m').is_file

        self.assertRaises(NotImplementedError, check_correct_error_is_rasied)


if __name__ == "__main__":
    unittest.main()<|MERGE_RESOLUTION|>--- conflicted
+++ resolved
@@ -157,11 +157,7 @@
             radius=100,
             rotation_angle=360
         )
-<<<<<<< HEAD
         assert sector_wedge == None
-=======
-        assert sector wedge is None
->>>>>>> 12db89e9
 
     def test_adding_shape_with_stp_filename_to_reactor(self):
         """Checks that a shape object can be added to a Reactor object with the
