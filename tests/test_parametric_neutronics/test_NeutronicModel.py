--- conflicted
+++ resolved
@@ -553,12 +553,8 @@
             simulation_particles_per_batch=10,
         )
 
-        # starts the neutronics simulation using trelis
-<<<<<<< HEAD
+        # starts the neutronics simulation
         neutronics_model.simulate(verbose=False)
-=======
-        neutronics_model.simulate(verbose=True, method='pymoab')
->>>>>>> 15352ae2
 
     def test_reactor_from_shapes_2d_mesh_tallies(self):
         """Makes a reactor from two shapes, then mades a neutronics model
@@ -590,12 +586,8 @@
             simulation_particles_per_batch=10,
         )
 
-        # starts the neutronics simulation using trelis
-<<<<<<< HEAD
+        # starts the neutronics simulation
         neutronics_model.simulate(verbose=False)
-=======
-        neutronics_model.simulate(verbose=True, method='pymoab')
->>>>>>> 15352ae2
 
         assert Path("n-Xt_on_2D_mesh_xz.png").exists() is True
         assert Path("n-Xt_on_2D_mesh_xy.png").exists() is True
