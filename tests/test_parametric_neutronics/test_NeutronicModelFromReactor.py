--- conflicted
+++ resolved
@@ -6,12 +6,8 @@
 import pytest
 
 
-<<<<<<< HEAD
-class test_neutronics_model_from_reactor(unittest.TestCase):
+class TestNeutronicsBallReactor(unittest.TestCase):
     """Tests the neutronicsModelFromReactor including neutronics simulations"""
-=======
-class TestNeutronicsBallReactor(unittest.TestCase):
->>>>>>> 3d75f037
 
     # makes the 3d geometry
     my_reactor = paramak.BallReactor(
