--- conflicted
+++ resolved
@@ -1,5 +1,4 @@
 
-<<<<<<< HEAD
 import os
 import sys
 import unittest
@@ -8,18 +7,9 @@
 sys.path.append(os.path.join(os.path.dirname(__file__), '..', 'examples'))
 
 from examples.example_parametric_components import (
-=======
-from example_parametric_components import (
->>>>>>> e43c0144
-    make_all_parametric_components,
-    make_plasmas,
-    make_demo_style_blankets,
-    make_firstwall_for_neutron_wall_loading,
+    make_all_parametric_components, make_demo_style_blankets,
+    make_firstwall_for_neutron_wall_loading, make_plasmas,
     make_vacuum_vessel_with_ports)
-import os
-import sys
-import unittest
-from pathlib import Path
 
 sys.path.append(os.path.join(os.path.dirname(__file__), '..', 'examples'))
 
