
import paramak
import pytest
import unittest


class test_ToroidalFieldCoilTripleArc(unittest.TestCase):
<<<<<<< HEAD
    def test_ToroidalFieldCoilTripleArc_creation_with_inner_leg(self):
        """creates a tf coil with inner leg using the ToroidalFieldCoilTripleArc
        parametric component and checks that a cadquery solid is created"""
=======
    def test_ToroidalFieldCoilTripleArc_creation(self):
        """Creates a ToroidalFieldCoilTripleArc object and checks a solid is
        created."""
>>>>>>> 10552f1b

        test_shape = paramak.ToroidalFieldCoilTripleArc(
            R1=100,
            h=100,
            radii=(100, 200),
            coverages=(10, 60),
            thickness=10,
            distance=50,
            number_of_coils=1,
            vertical_displacement=10,
            with_inner_leg=True
        )
        assert test_shape.solid is not None
        assert test_shape.volume > 1000
        assert test_shape.inner_leg_connection_points is not None

        test_inner_leg = paramak.ExtrudeStraightShape(
            points=test_shape.inner_leg_connection_points, distance=0.5
        )
        assert test_inner_leg.solid is not None

    def test_ToroidalFieldCoilTripleArc_creation_no_inner_leg(self):
        """creates a tf coil with no inner leg using the ToroidalFieldCoilRectangle
        parametric component and checks that a cadquery solid is created"""

        test_shape_1 = paramak.ToroidalFieldCoilTripleArc(
            R1=100, h=100, radii=(100, 200), coverages=(10, 60),  thickness=10,
            distance=50, number_of_coils=1, vertical_displacement=10,
            with_inner_leg=True
        )
        test_volume_1 = test_shape_1.volume

        test_inner_leg = paramak.ExtrudeStraightShape(
            points=test_shape_1.inner_leg_connection_points, distance=50
        )
        inner_leg_volume = test_inner_leg.volume

        test_shape_2 = paramak.ToroidalFieldCoilTripleArc(
            R1=100, h=100, radii=(100, 200), coverages=(10, 60),  thickness=10,
            distance=50, number_of_coils=1, vertical_displacement=10,
            with_inner_leg=False
        )
        assert test_shape_2.solid is not None
        assert test_shape_2.volume == pytest.approx(test_volume_1 - inner_leg_volume)

    def test_ToroidalFieldCoilTripleArc_rotation_angle(self):
        """Creates tf coils with rotation_angles < 360 in different workplanes
        and checks that the correct cuts are performed and their volumes are
        correct."""

        test_shape = paramak.ToroidalFieldCoilTripleArc(
            R1=150,
            h=200,
            radii=(50, 50),
            coverages=(70, 70),
            thickness=50,
            distance=50,
            number_of_coils=8,
        )

        test_shape.rotation_angle = 360
        test_shape.workplane = "XZ"
        test_volume = test_shape.volume
        test_shape.rotation_angle = 180
        assert test_shape.volume == pytest.approx(test_volume * 0.5, rel=0.01)

        test_shape.rotation_angle = 360
        test_shape.workplane = "YZ"
        test_volume = test_shape.volume
        test_shape.rotation_angle = 180
        assert test_shape.volume == pytest.approx(test_volume * 0.5, rel=0.01)

        # this test will remain commented until workplane issue #308 is resolved
        # currently causes terminal to crash due to large number of unions
        # test_shape.rotation_angle = 360
        # test_shape.workplane = "XY"
        # test_volume = test_shape.volume
        # test_shape.rotation_angle = 180
        # assert test_shape.volume == pytest.approx(test_volume * 0.5)<|MERGE_RESOLUTION|>--- conflicted
+++ resolved
@@ -5,15 +5,9 @@
 
 
 class test_ToroidalFieldCoilTripleArc(unittest.TestCase):
-<<<<<<< HEAD
     def test_ToroidalFieldCoilTripleArc_creation_with_inner_leg(self):
         """creates a tf coil with inner leg using the ToroidalFieldCoilTripleArc
         parametric component and checks that a cadquery solid is created"""
-=======
-    def test_ToroidalFieldCoilTripleArc_creation(self):
-        """Creates a ToroidalFieldCoilTripleArc object and checks a solid is
-        created."""
->>>>>>> 10552f1b
 
         test_shape = paramak.ToroidalFieldCoilTripleArc(
             R1=100,
