
import os
import unittest
import warnings

import paramak


class test_BlanketFP(unittest.TestCase):
    def test_BlanketFP_creation_plasma(self):
        """Checks that a cadquery solid can be created by passing a plasma to
        the BlanketFP parametric component."""

        plasma = paramak.Plasma(
            major_radius=450,
            minor_radius=150,
            triangularity=0.55,
            elongation=2,
        )
        test_shape = paramak.BlanketFP(
            plasma=plasma,
            thickness=150,
            start_angle=-90,
            stop_angle=240,
            offset_from_plasma=30,
        )

        assert test_shape.solid is not None
        assert test_shape.volume > 1000

    def test_BlanketFP_faces(self):
        """creates a blanket using the BlanketFP parametric component and checks
        that a solid with the correct number of faces is created"""

        plasma = paramak.Plasma(
            major_radius=450,
            minor_radius=150,
            triangularity=0.55,
            elongation=2,
        )

        test_shape = paramak.BlanketFP(
            plasma=plasma,
            thickness=150,
            start_angle=-90,
            stop_angle=240,
            offset_from_plasma=30,
        )
        assert len(test_shape.areas) == 4
        assert len(set(test_shape.areas)) == 4

        test_shape.rotation_angle = 180
        assert len(test_shape.areas) == 6
        assert len(set(test_shape.areas)) == 5

    def test_BlanketFP_creation_noplasma(self):
        """Checks that a cadquery solid can be created using the BlanketFP
        parametric component when no plasma is passed."""

        test_shape = paramak.BlanketFP(
            major_radius=450,
            minor_radius=150,
            triangularity=0.55,
            elongation=2,
            thickness=150,
            stop_angle=-90,
            start_angle=240,
            rotation_angle=180
        )

        assert test_shape.solid is not None
        assert test_shape.volume > 1000

    def test_BlanketFP_creation_variable_thickness_from_tuple(self):
        """Checks that a cadquery solid can be created using the BlanketFP
        parametric component when a tuple of thicknesses is passed as an
        argument."""

        test_shape = paramak.BlanketFP(
            major_radius=450,
            minor_radius=150,
            triangularity=0.55,
            elongation=2,
            thickness=(100, 200),
            start_angle=-90,
            stop_angle=240
        )

        assert test_shape.solid is not None
        assert test_shape.volume > 1000

    def test_BlanketFP_creation_variable_thickness_from_2_lists(self):
        """Checks that a cadquery solid can be created using the BlanketFP
        parametric component when a list of angles and a list of thicknesses
        are passed as an argument."""

        test_shape = paramak.BlanketFP(
            major_radius=450,
            minor_radius=150,
            triangularity=0.55,
            elongation=2,
            thickness=[(-90, 240), [10, 30]],
            start_angle=-90,
            stop_angle=240,
        )

        assert test_shape.solid is not None

    def test_BlanketFP_creation_variable_thickness_function(self):
        """Checks that a cadquery solid can be created using the BlanketFP
        parametric component when a thickness function is passed as an
        argument."""

        def thickness(theta):
            return 10 + 0.1 * theta

        test_shape = paramak.BlanketFP(
            major_radius=200,
            minor_radius=50,
            triangularity=0.5,
            elongation=2,
            thickness=thickness,
            stop_angle=10,
            start_angle=270,
        )

        assert test_shape.solid is not None
        assert test_shape.volume > 1000

    def test_BlanketFP_creation_variable_offset_from_tuple(self):
        """Checks that a cadquery solid can be created using the BlanketFP
        parametric component when a tuple of offsets is passed as an
        argument."""

        test_shape = paramak.BlanketFP(
            major_radius=300,
            minor_radius=50,
            triangularity=0.5,
            elongation=2,
            thickness=100,
            offset_from_plasma=(0, 10),
            stop_angle=90,
            start_angle=270,
        )

        assert test_shape.solid is not None
        assert test_shape.volume > 1000

    def test_BlanketFP_creation_variable_offset_from_2_lists(self):
        """Checks that a cadquery solid can be created using the BlanketFP
        parametric component when a list of offsets and a list of angles are
        passed as an argument."""

        test_shape = paramak.BlanketFP(
            major_radius=300,
            minor_radius=50,
            triangularity=0.5,
            elongation=2,
            thickness=100,
            offset_from_plasma=[[270, 100, 90], [0, 5, 10]],
            stop_angle=90,
            start_angle=270,
        )

        assert test_shape.solid is not None

    def test_BlanketFP_creation_variable_offset_error(self):
        """Checks that an error is raised when two lists with different
        lengths are passed in offset_from_plasma as an argument."""

        def test_different_lengths():
            test_shape = paramak.BlanketFP(
                major_radius=300,
                minor_radius=50,
                triangularity=0.5,
                elongation=2,
                thickness=100,
                offset_from_plasma=[[270, 100, 90], [0, 5, 10, 15]],
                stop_angle=90,
                start_angle=270,
            )
            test_shape.solid

        self.assertRaises(ValueError, test_different_lengths)

    def test_BlanketFP_creation_variable_offset_function(self):
        """Checks that a cadquery solid can be created using the BlanketFP
        parametric component when an offset function is passed."""

        def offset(theta):
            return 10 + 0.1 * theta

        test_shape = paramak.BlanketFP(
            major_radius=300,
            minor_radius=50,
            triangularity=0.5,
            elongation=2,
            thickness=100,
            stop_angle=90,
            start_angle=270,
            offset_from_plasma=offset
        )

        assert test_shape.solid is not None
        assert test_shape.volume > 1000

    def test_BlanketFP_physical_groups(self):
        """Creates a blanket using the BlanketFP parametric component and
        checks that physical groups can be exported using the
        export_physical_groups method"""

        outfile = "tests/blanket.json"

        # 180 coverage, full rotation
        test_shape = paramak.BlanketFP(100, stop_angle=180, start_angle=0,)
        test_shape.export_physical_groups(outfile)

        # full coverage, 180 rotation
        test_shape = paramak.BlanketFP(
            100, stop_angle=0, start_angle=360,
            rotation_angle=180)
        test_shape.export_physical_groups(outfile)

        # 180 coverage, 180 rotation
        test_shape = paramak.BlanketFP(
            100, stop_angle=180, start_angle=0,
            rotation_angle=180)
        test_shape.export_physical_groups(outfile)
        os.system("rm " + outfile)

    def test_BlanketFP_full_cov_stp_export(self):
        """Creates a blanket using the BlanketFP parametric component and
        checks that a stp file with full coverage can be exported using the
        export_stp method"""

        test_shape = paramak.BlanketFP(
            major_radius=300,
            minor_radius=50,
            triangularity=0.5,
            elongation=2,
            thickness=200,
            stop_angle=360,
            start_angle=0,
            rotation_angle=180,
        )

        test_shape.export_stp("tests/test_blanket_full_cov")

    def test_full_cov_full_rotation(self):
        """Creates a blanket with full rotation and full coverage
        """
        test_shape = paramak.BlanketFP(
            major_radius=300,
            minor_radius=50,
            triangularity=0.5,
            elongation=2,
            thickness=200,
            stop_angle=360,
            start_angle=0,
            rotation_angle=360,
        )

<<<<<<< HEAD
        assert test_shape.solid is not None
=======
        assert test_shape.solid is not None

    def test_overlapping(self):
        """Creates an overlapping geometry and checks that a warning is raised
        """
        test_shape = paramak.BlanketFP(
            major_radius=100,
            minor_radius=100,
            triangularity=0.5,
            elongation=2,
            thickness=200,
            stop_angle=360,
            start_angle=0,
        )
        with warnings.catch_warnings(record=True) as w:
            warnings.simplefilter("always")
            assert test_shape.solid is not None
            assert len(w) == 1
>>>>>>> 250881eb
<|MERGE_RESOLUTION|>--- conflicted
+++ resolved
@@ -260,9 +260,6 @@
             rotation_angle=360,
         )
 
-<<<<<<< HEAD
-        assert test_shape.solid is not None
-=======
         assert test_shape.solid is not None
 
     def test_overlapping(self):
@@ -280,5 +277,4 @@
         with warnings.catch_warnings(record=True) as w:
             warnings.simplefilter("always")
             assert test_shape.solid is not None
-            assert len(w) == 1
->>>>>>> 250881eb
+            assert len(w) == 1