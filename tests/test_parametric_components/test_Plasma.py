--- conflicted
+++ resolved
@@ -195,7 +195,7 @@
         assert Path("plasma.stp").exists()
         os.system("rm plasma.stp")
 
-<<<<<<< HEAD
+
     # TODO: fix issue #435
     # def test_plasma_relative_volume(self):
     #     """Creates plasmas using the Plasma parametric component and checks that
@@ -204,15 +204,4 @@
     #     test_plasma = paramak.Plasma()
     #     test_plasma_volume = test_plasma.volume
     #     test_plasma.rotation_angle = 180
-    #     assert test_plasma.volume == pytest.approx(test_plasma_volume * 0.5)
-=======
-    def test_plasma_relative_volume(self):
-        """Creates plasmas using the Plasma parametric component and checks that
-        the relative volumes of the solids created are correct"""
-
-        test_plasma = paramak.Plasma(rotation_angle=90)
-        test_plasma_volume = test_plasma.volume
-        test_plasma.rotation_angle = 180
-        assert test_plasma.volume == pytest.approx(
-            test_plasma_volume * 2, rel=0.05)
->>>>>>> fa1f90ef
+    #     assert test_plasma.volume == pytest.approx(test_plasma_volume * 0.5)