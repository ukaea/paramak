
import os
import sys
import unittest
from pathlib import Path

import nbformat
import paramak
from examples.example_parametric_shapes import (
    make_blanket_from_parameters, make_blanket_from_points,
    make_CAD_from_points, make_can_reactor_from_parameters,
    make_can_reactor_from_points, make_html_diagram_from_stp_file)
from nbconvert.preprocessors import ExecutePreprocessor
from nbconvert.preprocessors.execute import CellExecutionError

sys.path.append(os.path.join(os.path.dirname(__file__), '..', 'examples'))


def _notebook_run(path):
    """
    Execute a notebook via nbconvert and collect output.
    :returns (parsed nb object, execution errors)
    """
    kernel_name = 'python%d' % sys.version_info[0]
    this_file_directory = os.path.dirname(__file__)
    errors = []

<<<<<<< HEAD
    with open(path) as file:
        note_book = nbformat.read(file, as_version=4)
        note_book.metadata.get('kernelspec', {})['name'] = kernel_name
        ep = ExecutePreprocessor(kernel_name=kernel_name, timeout=300) #, allow_errors=True
=======
    with open(path) as f:
        nb = nbformat.read(f, as_version=4)
        nb.metadata.get('kernelspec', {})['name'] = kernel_name
        ep = ExecutePreprocessor(
            kernel_name=kernel_name,
            timeout=300)  # , allow_errors=True
>>>>>>> 15adba2a

        try:
            ep.preprocess(note_book, {'metadata': {'path': this_file_directory}})

        except CellExecutionError as e:
            if "SKIP" in e.traceback:
                print(str(e.traceback).split("\n")[-2])
            else:
                raise e

    return note_book, errors



class TestExampleShapes(unittest.TestCase):

    def test_task_1(self):
        for notebook in Path().rglob("examples/example_parametric_shapes/*.ipynb"):
            print(notebook)
            nb, errors = _notebook_run(notebook)
            assert errors == []

    def test_make_blanket_from_points(self):
        """Runs the example and checks the output files are produced"""
        filename = "blanket_from_points.stp"
        os.system("rm *.stp")
        make_blanket_from_points.main(filename=filename)
        assert Path(filename).exists() is True
        os.system("rm *.stp")

    def test_make_blanket_parametrically(self):
        """Runs the example and checks the output files are produced"""
        filename = "blanket_from_parameters.stp"
        os.system("rm *.stp")
        make_blanket_from_parameters.main(filename=filename)
        assert Path(filename).exists() is True
        os.system("rm *.stp")

    def test_make_cad_from_points(self):
        """Runs the example and checks the output files are produced"""
        output_filenames = [
            "extruded_mixed.stp",
            "extruded_straight.stp",
            "extruded_spline.stp",
            "rotated_mixed.stp",
            "rotated_spline.stp",
            "rotated_straights.stp",
        ]
        os.system("rm *.stp")
        make_CAD_from_points.main()
        for output_filename in output_filenames:
            assert Path(output_filename).exists() is True

    def test_make_can_reactor_from_parameters(self):
        """Runs the example and checks the output files are produced"""
        output_filenames = [
            "can_reactor_from_parameters/plasma.stp",
            "can_reactor_from_parameters/centre_column.stp",
            "can_reactor_from_parameters/blanket.stp",
            "can_reactor_from_parameters/firstwall.stp",
            "can_reactor_from_parameters/divertor_bottom.stp",
            "can_reactor_from_parameters/divertor_top.stp",
            "can_reactor_from_parameters/core.stp",
            "can_reactor_from_parameters/reactor.html",
        ]
        os.system("rm *.stp")
        os.system("rm *.html")
        make_can_reactor_from_parameters.main()
        for output_filename in output_filenames:
            assert Path(output_filename).exists() is True

    def test_make_can_reactor_from_points(self):
        """Runs the example and checks the output files are produced"""
        output_filenames = [
            "can_reactor_from_points/plasma.stp",
            "can_reactor_from_points/centre_column.stp",
            "can_reactor_from_points/blanket.stp",
            "can_reactor_from_points/firstwall.stp",
            "can_reactor_from_points/divertor_bottom.stp",
            "can_reactor_from_points/divertor_top.stp",
            "can_reactor_from_points/core.stp",
            "can_reactor_from_points/reactor.html",
        ]
        os.system("rm *.stp")
        os.system("rm *.html")
        make_can_reactor_from_points.main()
        for output_filename in output_filenames:
            assert Path(output_filename).exists() is True

    def test_make_html_diagram_from_stp_file(self):
        """Runs the example and checks the output files are produced"""
        output_filenames = [
            "example_shape.stp",
            "example_shape_RZ.html",
            "example_shape_XYZ.html",
            "example_shape_XZ.html",
            "example_shape_from_stp_RZ.html",
            "example_shape_from_stp_XZ.html",
            "example_shape_from_stp_XYZ.html",
        ]
        os.system("rm *.stp")
        os.system("rm *.html")
        make_html_diagram_from_stp_file.make_stp_file()
        make_html_diagram_from_stp_file.load_stp_file_and_plot()
        for output_filename in output_filenames:
            assert Path(output_filename).exists() is True

    def test_list_of_wires_can_be_exported(self):
        """Checks than a list of wires is an acceptable input
        for export_wire_to_html wires argument.
        """

        example_shape = paramak.ExtrudeMixedShape(
            distance=1,
            points=[
                (150, 100, "spline"),
                (140, 75, "spline"),
                (110, 45, "spline"),
            ]
        )

        fig = paramak.utils.export_wire_to_html(
            wires=[example_shape.wire],
            tolerance=0.1,
            view_plane="XY",
            facet_splines=True,
            facet_circles=True,
            filename="example_shape_from_stp.html",
        )

        assert fig is not None

    def test_incorrect_view_plane(self):
        """Checks than an error is raised when incorrect values of the
        view_plane is set
        """

        def set_value():
            example_shape = paramak.ExtrudeMixedShape(
                distance=1,
                points=[
                    (100, 0, "straight"),
                    (200, 0, "circle"),
                    (250, 50, "circle"),
                    (200, 100, "straight"),
                    (150, 100, "spline"),
                    (140, 75, "spline"),
                    (110, 45, "spline"),
                ]
            )

            paramak.utils.export_wire_to_html(
                wires=example_shape.wire,
                tolerance=0.1,
                view_plane="coucou",
                facet_splines=True,
                facet_circles=True,
                filename="example_shape_from_stp.html",
            )

        self.assertRaises(ValueError, set_value)


if __name__ == "__main__":
    unittest.main()<|MERGE_RESOLUTION|>--- conflicted
+++ resolved
@@ -25,19 +25,12 @@
     this_file_directory = os.path.dirname(__file__)
     errors = []
 
-<<<<<<< HEAD
     with open(path) as file:
         note_book = nbformat.read(file, as_version=4)
         note_book.metadata.get('kernelspec', {})['name'] = kernel_name
-        ep = ExecutePreprocessor(kernel_name=kernel_name, timeout=300) #, allow_errors=True
-=======
-    with open(path) as f:
-        nb = nbformat.read(f, as_version=4)
-        nb.metadata.get('kernelspec', {})['name'] = kernel_name
         ep = ExecutePreprocessor(
             kernel_name=kernel_name,
-            timeout=300)  # , allow_errors=True
->>>>>>> 15adba2a
+            timeout=300)
 
         try:
             ep.preprocess(note_book, {'metadata': {'path': this_file_directory}})
