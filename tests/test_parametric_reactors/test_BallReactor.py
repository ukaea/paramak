
import os
import time
import unittest
import pytest
import warnings
from pathlib import Path

from unittest.mock import MagicMock, Mock

import paramak


class test_BallReactor(unittest.TestCase):

    def setUp(self):
        self.test_reactor = paramak.BallReactor(
            inner_bore_radial_thickness=50,
            inboard_tf_leg_radial_thickness=200,
            center_column_shield_radial_thickness=50,
            divertor_radial_thickness=100,
            inner_plasma_gap_radial_thickness=150,
            plasma_radial_thickness=100,
            outer_plasma_gap_radial_thickness=50,
            firstwall_radial_thickness=50,
            blanket_radial_thickness=100,
            blanket_rear_wall_radial_thickness=10,
            elongation=2,
            triangularity=0.55,
            number_of_tf_coils=16,
            rotation_angle=180,
        )

    def test_BallReactor_creation_with_narrow_divertor(self):
        """Creates a BallReactor with a narrow divertor and checks that the correct
        number of components are created."""

        self.test_reactor.divertor_radial_thickness = 50

        assert self.test_reactor.solid is not None
        assert len(self.test_reactor.shapes_and_components) == 7

    def test_BallReactor_creation_with_narrow_divertor(self):
        """Creates a BallReactor with a wide divertor and checks that the correct
        number of components are created."""

        self.test_reactor.divertor_radial_thickness = 172.5

        assert self.test_reactor.solid is not None
        assert len(self.test_reactor.shapes_and_components) == 7

    def test_BallReactor_svg_creation(self):
        """Creates a BallReactor and checks that an svg image of the reactor can be
        exported using the export_svg method."""

        os.system("rm test_ballreactor_image.svg")
        self.test_reactor.export_svg("filename.svg")
        assert Path("filename.svg").exists() is True
        os.system("rm filename.svg")

    def test_BallReactor_with_pf_coils(self):
        """Checks that a BallReactor with optional pf coils can be created and that
        the correct number of components are created."""

<<<<<<< HEAD
        self.test_reactor.pf_coil_radial_thicknesses=[50, 50, 50, 50]
        self.test_reactor.pf_coil_vertical_thicknesses=[50, 50, 50, 50]
        self.test_reactor.pf_coil_to_rear_blanket_radial_gap=50
        self.test_reactor.pf_coil_case_thickness=10
        
=======
        self.test_reactor.pf_coil_radial_thicknesses = [50, 50, 50, 50]
        self.test_reactor.pf_coil_vertical_thicknesses = [50, 50, 50, 50]
        self.test_reactor.pf_coil_to_rear_blanket_radial_gap = 50

>>>>>>> 1535b7a7
        assert self.test_reactor.solid is not None
        assert len(self.test_reactor.shapes_and_components) == 9

    def test_pf_coil_thicknesses_error(self):
        """Checks that an error is raised when invalid pf_coil_radial_thicknesses and
        pf_coil_vertical_thicknesses are specified."""

        def invalid_pf_coil_radial_thicknesses():
            self.test_reactor.pf_coil_radial_thicknesses = 2
        self.assertRaises(ValueError, invalid_pf_coil_radial_thicknesses)

        def invalid_pf_coil_vertical_thicknesses():
            self.test_reactor.pf_coil_vertical_thicknesses = 2
        self.assertRaises(ValueError, invalid_pf_coil_vertical_thicknesses)

    def test_BallReactor_with_pf_and_tf_coils(self):
        """Checks that a BallReactor with optional pf and tf coils can be created and
        that the correct number of components are created."""

<<<<<<< HEAD
        self.test_reactor.pf_coil_radial_thicknesses=[50, 50, 50, 50]
        self.test_reactor.pf_coil_vertical_thicknesses=[50, 50, 50, 50]
        self.test_reactor.pf_coil_to_rear_blanket_radial_gap=50
        self.test_reactor.pf_coil_to_tf_coil_radial_gap=50
        self.test_reactor.pf_coil_case_thickness=10
        self.test_reactor.outboard_tf_coil_radial_thickness=50
        self.test_reactor.outboard_tf_coil_poloidal_thickness=50

        assert self.test_reactor.solid is not None 
        assert len(self.test_reactor.shapes_and_components) == 10
=======
        self.test_reactor.pf_coil_radial_thicknesses = [50, 50, 50, 50]
        self.test_reactor.pf_coil_vertical_thicknesses = [50, 50, 50, 50]
        self.test_reactor.pf_coil_to_rear_blanket_radial_gap = 50
        self.test_reactor.pf_coil_to_tf_coil_radial_gap = 50
        self.test_reactor.outboard_tf_coil_radial_thickness = 50
        self.test_reactor.outboard_tf_coil_poloidal_thickness = 50

        assert self.test_reactor.solid is not None
        assert len(self.test_reactor.shapes_and_components) == 9
>>>>>>> 1535b7a7

    def test_BallReactor_with_pf_and_tf_coils_export_physical_groups(self):
        """Creates a BallReactor and checks that the export_physical_groups method
        works correctly."""

        self.test_reactor.export_physical_groups()

        # insert assertion

    def test_rotation_angle_warning(self):
        """Creates a BallReactor with rotation_angle = 360 and checks that the correct
        warning message is printed."""

        def warning_trigger():
            self.test_reactor.rotation_angle = 360
            self.test_reactor._rotation_angle_check()

        with warnings.catch_warnings(record=True) as w:
            warnings.simplefilter("always")
            warning_trigger()
            assert len(w) == 1
            assert issubclass(w[-1].category, UserWarning)
            assert "360 degree rotation may result in a Standard_ConstructionError or AttributeError" in str(
                w[-1].message)

    def test_ball_reactor_hash_value(self):
        """Creates a ball reactor and checks that all shapes in the reactor are created
        when .shapes_and_components is first called. Checks that when .shapes_and_components
        is called again with no changes to the reactor, the shapes in the reactor are not
        reconstructed and the previously constructed shapes are returned. Checks that when
        .shapes_and_components is called again with changes to the reactor, the shapes
        in the reactor are reconstructed and these new shapes are returned. Checks that
        the reactor_hash_value is only updated when the reactor is reconstructed."""

<<<<<<< HEAD
        self.test_reactor.pf_coil_radial_thicknesses=[50, 50, 50, 50]
        self.test_reactor.pf_coil_vertical_thicknesses=[50, 50, 50, 50]
        self.test_reactor.pf_coil_to_rear_blanket_radial_gap=50
        self.test_reactor.pf_coil_to_tf_coil_radial_gap=50
        self.test_reactor.pf_coil_case_thickness=10
        self.test_reactor.outboard_tf_coil_radial_thickness=100
        self.test_reactor.outboard_tf_coil_poloidal_thickness=50
=======
        self.test_reactor.pf_coil_radial_thicknesses = [50, 50, 50, 50]
        self.test_reactor.pf_coil_vertical_thicknesses = [50, 50, 50, 50]
        self.test_reactor.pf_coil_to_rear_blanket_radial_gap = 50
        self.test_reactor.pf_coil_to_tf_coil_radial_gap = 50
        self.test_reactor.outboard_tf_coil_radial_thickness = 100
        self.test_reactor.outboard_tf_coil_poloidal_thickness = 50
>>>>>>> 1535b7a7

        assert self.test_reactor.reactor_hash_value is None
        for key in [
            "_plasma",
            "_inboard_tf_coils",
            "_center_column_shield",
            "_divertor",
            "_firstwall",
            "_blanket",
            "_blanket_rear_wall",
            "_pf_coil",
<<<<<<< HEAD
            "_pf_coil_cases",
            "_tf_coil"]:
=======
                "_tf_coil"]:
>>>>>>> 1535b7a7
            assert key not in self.test_reactor.__dict__.keys()
        assert self.test_reactor.shapes_and_components is not None

        for key in [
            "_plasma",
            "_inboard_tf_coils",
            "_center_column_shield",
            "_divertor",
            "_firstwall",
            "_blanket",
            "_blanket_rear_wall",
            "_pf_coil",
            "_pf_coil_cases"
                "_tf_coil"]:
            assert key in self.test_reactor.__dict__.keys()
        assert len(self.test_reactor.shapes_and_components) == 10
        assert self.test_reactor.reactor_hash_value is not None
        initial_hash_value = self.test_reactor.reactor_hash_value
        self.test_reactor.rotation_angle = 270
        assert self.test_reactor.reactor_hash_value == initial_hash_value
        assert self.test_reactor.shapes_and_components is not None
        assert self.test_reactor.reactor_hash_value != initial_hash_value

    def test_hash_value_time_saving(self):
        """Checks that use of conditional reactor reconstruction via the hash value
        gives the expected time saving."""

<<<<<<< HEAD
        self.test_reactor.pf_coil_radial_thicknesses=[50, 50, 50, 50]
        self.test_reactor.pf_coil_vertical_thicknesses=[50, 50, 50, 50]
        self.test_reactor.pf_coil_to_rear_blanket_radial_gap=50
        self.test_reactor.pf_coil_to_tf_coil_radial_gap=50
        self.test_reactor.pf_coil_case_thickness=10
        self.test_reactor.outboard_tf_coil_radial_thickness=100
        self.test_reactor.outboard_tf_coil_poloidal_thickness=50
=======
        self.test_reactor.pf_coil_radial_thicknesses = [50, 50, 50, 50]
        self.test_reactor.pf_coil_vertical_thicknesses = [50, 50, 50, 50]
        self.test_reactor.pf_coil_to_rear_blanket_radial_gap = 50
        self.test_reactor.pf_coil_to_tf_coil_radial_gap = 50
        self.test_reactor.outboard_tf_coil_radial_thickness = 100
        self.test_reactor.outboard_tf_coil_poloidal_thickness = 50
>>>>>>> 1535b7a7

        start_time = time.time()
        self.test_reactor.shapes_and_components
        stop_time = time.time()
        initial_construction_time = stop_time - start_time

        start_time = time.time()
        self.test_reactor.shapes_and_components
        stop_time = time.time()
        reconstruction_time = stop_time - start_time

        assert reconstruction_time < initial_construction_time
        assert reconstruction_time < initial_construction_time * 0.01<|MERGE_RESOLUTION|>--- conflicted
+++ resolved
@@ -62,18 +62,11 @@
         """Checks that a BallReactor with optional pf coils can be created and that
         the correct number of components are created."""
 
-<<<<<<< HEAD
         self.test_reactor.pf_coil_radial_thicknesses=[50, 50, 50, 50]
         self.test_reactor.pf_coil_vertical_thicknesses=[50, 50, 50, 50]
         self.test_reactor.pf_coil_to_rear_blanket_radial_gap=50
         self.test_reactor.pf_coil_case_thickness=10
         
-=======
-        self.test_reactor.pf_coil_radial_thicknesses = [50, 50, 50, 50]
-        self.test_reactor.pf_coil_vertical_thicknesses = [50, 50, 50, 50]
-        self.test_reactor.pf_coil_to_rear_blanket_radial_gap = 50
-
->>>>>>> 1535b7a7
         assert self.test_reactor.solid is not None
         assert len(self.test_reactor.shapes_and_components) == 9
 
@@ -93,7 +86,6 @@
         """Checks that a BallReactor with optional pf and tf coils can be created and
         that the correct number of components are created."""
 
-<<<<<<< HEAD
         self.test_reactor.pf_coil_radial_thicknesses=[50, 50, 50, 50]
         self.test_reactor.pf_coil_vertical_thicknesses=[50, 50, 50, 50]
         self.test_reactor.pf_coil_to_rear_blanket_radial_gap=50
@@ -104,17 +96,6 @@
 
         assert self.test_reactor.solid is not None 
         assert len(self.test_reactor.shapes_and_components) == 10
-=======
-        self.test_reactor.pf_coil_radial_thicknesses = [50, 50, 50, 50]
-        self.test_reactor.pf_coil_vertical_thicknesses = [50, 50, 50, 50]
-        self.test_reactor.pf_coil_to_rear_blanket_radial_gap = 50
-        self.test_reactor.pf_coil_to_tf_coil_radial_gap = 50
-        self.test_reactor.outboard_tf_coil_radial_thickness = 50
-        self.test_reactor.outboard_tf_coil_poloidal_thickness = 50
-
-        assert self.test_reactor.solid is not None
-        assert len(self.test_reactor.shapes_and_components) == 9
->>>>>>> 1535b7a7
 
     def test_BallReactor_with_pf_and_tf_coils_export_physical_groups(self):
         """Creates a BallReactor and checks that the export_physical_groups method
@@ -149,7 +130,6 @@
         in the reactor are reconstructed and these new shapes are returned. Checks that
         the reactor_hash_value is only updated when the reactor is reconstructed."""
 
-<<<<<<< HEAD
         self.test_reactor.pf_coil_radial_thicknesses=[50, 50, 50, 50]
         self.test_reactor.pf_coil_vertical_thicknesses=[50, 50, 50, 50]
         self.test_reactor.pf_coil_to_rear_blanket_radial_gap=50
@@ -157,14 +137,6 @@
         self.test_reactor.pf_coil_case_thickness=10
         self.test_reactor.outboard_tf_coil_radial_thickness=100
         self.test_reactor.outboard_tf_coil_poloidal_thickness=50
-=======
-        self.test_reactor.pf_coil_radial_thicknesses = [50, 50, 50, 50]
-        self.test_reactor.pf_coil_vertical_thicknesses = [50, 50, 50, 50]
-        self.test_reactor.pf_coil_to_rear_blanket_radial_gap = 50
-        self.test_reactor.pf_coil_to_tf_coil_radial_gap = 50
-        self.test_reactor.outboard_tf_coil_radial_thickness = 100
-        self.test_reactor.outboard_tf_coil_poloidal_thickness = 50
->>>>>>> 1535b7a7
 
         assert self.test_reactor.reactor_hash_value is None
         for key in [
@@ -176,12 +148,9 @@
             "_blanket",
             "_blanket_rear_wall",
             "_pf_coil",
-<<<<<<< HEAD
             "_pf_coil_cases",
-            "_tf_coil"]:
-=======
-                "_tf_coil"]:
->>>>>>> 1535b7a7
+            "_tf_coil"
+        ]:
             assert key not in self.test_reactor.__dict__.keys()
         assert self.test_reactor.shapes_and_components is not None
 
@@ -209,7 +178,6 @@
         """Checks that use of conditional reactor reconstruction via the hash value
         gives the expected time saving."""
 
-<<<<<<< HEAD
         self.test_reactor.pf_coil_radial_thicknesses=[50, 50, 50, 50]
         self.test_reactor.pf_coil_vertical_thicknesses=[50, 50, 50, 50]
         self.test_reactor.pf_coil_to_rear_blanket_radial_gap=50
@@ -217,14 +185,6 @@
         self.test_reactor.pf_coil_case_thickness=10
         self.test_reactor.outboard_tf_coil_radial_thickness=100
         self.test_reactor.outboard_tf_coil_poloidal_thickness=50
-=======
-        self.test_reactor.pf_coil_radial_thicknesses = [50, 50, 50, 50]
-        self.test_reactor.pf_coil_vertical_thicknesses = [50, 50, 50, 50]
-        self.test_reactor.pf_coil_to_rear_blanket_radial_gap = 50
-        self.test_reactor.pf_coil_to_tf_coil_radial_gap = 50
-        self.test_reactor.outboard_tf_coil_radial_thickness = 100
-        self.test_reactor.outboard_tf_coil_poloidal_thickness = 50
->>>>>>> 1535b7a7
 
         start_time = time.time()
         self.test_reactor.shapes_and_components
