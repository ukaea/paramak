--- conflicted
+++ resolved
@@ -6,13 +6,6 @@
 
 
 class test_SingleNullBallReactor(unittest.TestCase):
-<<<<<<< HEAD
-=======
-    def test_with_pf_and_tf_coils(self):
-        """checks that a single null ball reactor with optional pf and tf
-        coils can be created using the SingleNullBallReactor parametric_reactor,
-        and that the correct number of components are produced"""
->>>>>>> a7e6bcde
 
     def setUp(self):
         self.test_reactor = paramak.SingleNullBallReactor(
@@ -38,18 +31,10 @@
             divertor_position="lower",
             rotation_angle=180,
         )
-<<<<<<< HEAD
     
     def test_SingleNullBallReactor_with_pf_and_tf_coils(self):
         """Checks that a SingleNullBallReactor with optional pf and tf coils can
         be created and that the correct number of components are produced."""
-=======
-        assert len(test_reactor.shapes_and_components) == 10
-
-    def test_divertor_lower(self):
-        """checks that a single null reactor with a lower divertor can be
-        created using the SingleNullBallReactor parametric_reactor"""
->>>>>>> a7e6bcde
 
         assert len(self.test_reactor.shapes_and_components) == 9
 
@@ -57,7 +42,6 @@
         """Checks that SingleNullBallReactors with lower and upper divertors can
         be created."""
 
-<<<<<<< HEAD
         self.test_reactor.divertor_position = "lower"
         assert self.test_reactor.solid is not None 
         assert len(self.test_reactor.shapes_and_components) == 9
@@ -68,36 +52,6 @@
     def test_SingleNullBallReactor_rotation_angle_impacts_volume(self):
         """Creates SingleNullBallReactors with different rotation angles and checks
         that the relative volumes of the components are correct."""
-=======
-    def test_divertor_upper(self):
-        """checks that a single null reactor with an upper divertor can be
-        created using the SingleNullBallReactor parametric_reactor"""
-
-        test_reactor = paramak.SingleNullBallReactor(
-            inner_bore_radial_thickness=10,
-            inboard_tf_leg_radial_thickness=30,
-            center_column_shield_radial_thickness=60,
-            divertor_radial_thickness=50,
-            inner_plasma_gap_radial_thickness=30,
-            plasma_radial_thickness=300,
-            outer_plasma_gap_radial_thickness=30,
-            firstwall_radial_thickness=30,
-            blanket_radial_thickness=30,
-            blanket_rear_wall_radial_thickness=30,
-            elongation=2,
-            triangularity=0.55,
-            number_of_tf_coils=16,
-            divertor_position="upper",
-            rotation_angle=360,
-        )
-
-        assert len(test_reactor.shapes_and_components) == 7
-
-    def test_rotation_angle_impacts_volume(self):
-        """creates a single null ball reactor with a rotation angle of
-        90 and another reactor with a rotation angle of 180. Then checks the
-        volumes of all the components is double in the 180 reactor"""
->>>>>>> a7e6bcde
 
         self.test_reactor.rotation_angle = 90
         test_reactor_90_components = [component for component in self.test_reactor.shapes_and_components]
@@ -107,33 +61,9 @@
         for r90, r180 in zip(test_reactor_90_components, test_reactor_180_components):
             assert r90.volume == pytest.approx(r180.volume * 0.5, rel=0.1)
 
-<<<<<<< HEAD
     def test_single_null_ball_reactor_error(self):
         """Creates a SingleNullBallReactor with an invalid divertor position
         and checks that the correct ValueError is raised."""
-=======
-    def test_divertor_name_error(self):
-        """Trys to build a SingleNullBallReactor with an invalid divertor
-        position and checks a ValueError is raised"""
-
-        test_reactor = paramak.SingleNullBallReactor(
-            inner_bore_radial_thickness=10,
-            inboard_tf_leg_radial_thickness=30,
-            center_column_shield_radial_thickness=60,
-            divertor_radial_thickness=50,
-            inner_plasma_gap_radial_thickness=30,
-            plasma_radial_thickness=300,
-            outer_plasma_gap_radial_thickness=30,
-            firstwall_radial_thickness=30,
-            blanket_radial_thickness=30,
-            blanket_rear_wall_radial_thickness=30,
-            elongation=2,
-            triangularity=0.55,
-            number_of_tf_coils=16,
-            divertor_position="upper",
-            rotation_angle=180,
-        )
->>>>>>> a7e6bcde
 
         def invalid_position():
             self.test_reactor.divertor_position = "coucou"
@@ -159,17 +89,10 @@
             "_blanket",
             "_blanket_rear_wall",
             "_pf_coil",
-<<<<<<< HEAD
-                "_tf_coil"]:
+            "_tf_coil"]:
             assert key not in self.test_reactor.__dict__.keys()
         assert self.test_reactor.shapes_and_components is not None
-=======
-            "_pf_coils_casing",
-            "_tf_coil"
-        ]:
-            assert key not in test_reactor.__dict__.keys()
-        assert test_reactor.shapes_and_components is not None
->>>>>>> a7e6bcde
+
         for key in [
             "_plasma",
             "_inboard_tf_coils",
@@ -179,8 +102,7 @@
             "_blanket",
             "_blanket_rear_wall",
             "_pf_coil",
-<<<<<<< HEAD
-                "_tf_coil"]:
+            "_tf_coil"]:
             assert key in self.test_reactor.__dict__.keys()
         assert len(self.test_reactor.shapes_and_components) == 9
         assert self.test_reactor.reactor_hash_value is not None
@@ -188,17 +110,4 @@
         self.test_reactor.rotation_angle = 270
         assert self.test_reactor.reactor_hash_value == initial_hash_value
         assert self.test_reactor.shapes_and_components is not None
-        assert self.test_reactor.reactor_hash_value != initial_hash_value
-=======
-            "_pf_coils_casing",
-            "_tf_coil"
-        ]:
-            assert key in test_reactor.__dict__.keys()
-        assert len(test_reactor.shapes_and_components) == 10
-        assert test_reactor.reactor_hash_value is not None
-        initial_hash_value = test_reactor.reactor_hash_value
-        test_reactor.rotation_angle = 270
-        assert test_reactor.reactor_hash_value == initial_hash_value
-        assert test_reactor.shapes_and_components is not None
-        assert test_reactor.reactor_hash_value != initial_hash_value
->>>>>>> a7e6bcde
+        assert self.test_reactor.reactor_hash_value != initial_hash_value