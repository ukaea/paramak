
import os
import unittest
from pathlib import Path

import paramak
import pytest


class test_SubmersionTokamak(unittest.TestCase):

    def setUp(self):
        self.test_reactor = paramak.SingleNullSubmersionTokamak(
            inner_bore_radial_thickness=10,
            inboard_tf_leg_radial_thickness=30,
            center_column_shield_radial_thickness=60,
            divertor_radial_thickness=50,
            inner_plasma_gap_radial_thickness=30,
            plasma_radial_thickness=300,
            outer_plasma_gap_radial_thickness=30,
            firstwall_radial_thickness=30,
            blanket_rear_wall_radial_thickness=30,
            number_of_tf_coils=16,
            support_radial_thickness=20,
            inboard_blanket_radial_thickness=20,
            outboard_blanket_radial_thickness=20,
            elongation=2.3,
            triangularity=0.45,
            divertor_position="upper",
            support_position="upper",
            rotation_angle=359,
        )

    def test_SubmersionTokamak_svg_creation(self):
        """Creates a SubmersionTokamak and checks that an svg file of the reactor
        can be exported using the export_svg method."""

        os.system("rm test_SubmersionTokamak_image.svg")
        self.test_reactor.export_svg("test_SubmersionTokamak_image.svg")

        assert Path("test_image.svg").exists() is True
        os.system("rm test_image.svg")

    def test_minimal_SubmersionTokamak_creation(self):
        """Creates a SubmersionTokamak and checks that the correct number of
        components are created."""

        assert len(self.test_reactor.shapes_and_components) == 8

    def test_SubmersionTokamak_with_tf_coils_creation(self):
        """Creates a SubmersionTokamak with tf coils and checks that the correct
        number of components are created."""

        self.test_reactor.outboard_tf_coil_radial_thickness = 50
        self.test_reactor.tf_coil_to_rear_blanket_radial_gap = 50
        self.test_reactor.outboard_tf_coil_poloidal_thickness = 70
        self.test_reactor.number_of_tf_coils = 4

        assert len(self.test_reactor.shapes_and_components) == 9

    def test_SubmersionTokamak_with_tf_and_pf_coils_creation(self):
        """Creates a SubmersionTokamak with tf and pf coils and checks that the
        correct number of components are created."""

<<<<<<< HEAD
        self.test_reactor.outboard_tf_coil_radial_thickness=50
        self.test_reactor.tf_coil_to_rear_blanket_radial_gap=50
        self.test_reactor.outboard_tf_coil_poloidal_thickness=70
        self.test_reactor.pf_coil_vertical_thicknesses=[50, 50, 50, 50, 50]
        self.test_reactor.pf_coil_radial_thicknesses=[40, 40, 40, 40, 40]
        self.test_reactor.pf_coil_to_tf_coil_radial_gap=50
        self.test_reactor.pf_coil_case_thickness=10
        self.test_reactor.number_of_tf_coils=4
=======
        self.test_reactor.outboard_tf_coil_radial_thickness = 50
        self.test_reactor.tf_coil_to_rear_blanket_radial_gap = 50
        self.test_reactor.outboard_tf_coil_poloidal_thickness = 70
        self.test_reactor.pf_coil_vertical_thicknesses = [50, 50, 50, 50, 50]
        self.test_reactor.pf_coil_radial_thicknesses = [40, 40, 40, 40, 40]
        self.test_reactor.pf_coil_to_tf_coil_radial_gap = 50
        self.test_reactor.number_of_tf_coils = 4
>>>>>>> 1535b7a7

        assert len(self.test_reactor.shapes_and_components) == 11

    def test_minimal_SubmersionTokamak_stp_creation(self):
        """Creates a SubmersionTokamak and checks that stp files of all components
        can be exported using the export_stp method."""

        os.system("rm -r minimal_SubmersionTokamak")
        self.test_reactor.export_stp("minimal_SubmersionTokamak")

        output_filenames = [
            "minimal_SubmersionTokamak/inboard_tf_coils.stp",
            "minimal_SubmersionTokamak/center_column_shield.stp",
            "minimal_SubmersionTokamak/plasma.stp",
            "minimal_SubmersionTokamak/divertor.stp",
            "minimal_SubmersionTokamak/outboard_firstwall.stp",
            "minimal_SubmersionTokamak/supports.stp",
            "minimal_SubmersionTokamak/blanket.stp",
            "minimal_SubmersionTokamak/outboard_rear_blanket_wall.stp",
            "minimal_SubmersionTokamak/Graveyard.stp",
        ]

        for output_filename in output_filenames:
            assert Path(output_filename).exists() is True
        os.system("rm -r minimal_SubmersionTokamak")

    def test_SubmersionTokamak_with_pf_coils_stp_creation(self):
        """Creates a SubmersionTokamak with pf coils and checks that stp files
        of all components can be exported using the export_stp method."""

        os.system("rm -r pf_SubmersionTokamak")

        self.test_reactor.outboard_tf_coil_radial_thickness = 50
        self.test_reactor.tf_coil_to_rear_blanket_radial_gap = 50
        self.test_reactor.outboard_tf_coil_poloidal_thickness = 70
        self.test_reactor.number_of_tf_coils = 4

        self.test_reactor.export_stp("pf_SubmersionTokamak")

        output_filenames = [
            "pf_SubmersionTokamak/inboard_tf_coils.stp",
            "pf_SubmersionTokamak/center_column_shield.stp",
            "pf_SubmersionTokamak/plasma.stp",
            "pf_SubmersionTokamak/divertor.stp",
            "pf_SubmersionTokamak/outboard_firstwall.stp",
            "pf_SubmersionTokamak/supports.stp",
            "pf_SubmersionTokamak/blanket.stp",
            "pf_SubmersionTokamak/outboard_rear_blanket_wall.stp",
            "pf_SubmersionTokamak/Graveyard.stp",
        ]

        for output_filename in output_filenames:
            assert Path(output_filename).exists() is True
        os.system("rm -r pf_SubmersionTokamak")

    def test_SubmersionTokamak_with_tf_and_pf_coils_stp_creation(self):
        """Creates a SubmersionTokamak with tf and pf coils and checks that
        stp files of all components can be exported using the export_stp method."""

        os.system("rm -r tf_pf_SubmersionTokamak")

<<<<<<< HEAD
        self.test_reactor.outboard_tf_coil_radial_thickness=50
        self.test_reactor.tf_coil_to_rear_blanket_radial_gap=50
        self.test_reactor.outboard_tf_coil_poloidal_thickness=70
        self.test_reactor.pf_coil_vertical_thicknesses=[50, 50, 50, 50, 50]
        self.test_reactor.pf_coil_radial_thicknesses=[40, 40, 40, 40, 40]
        self.test_reactor.pf_coil_to_tf_coil_radial_gap=50
        self.test_reactor.pf_coil_case_thickness=10
        self.test_reactor.number_of_tf_coils=4
=======
        self.test_reactor.outboard_tf_coil_radial_thickness = 50
        self.test_reactor.tf_coil_to_rear_blanket_radial_gap = 50
        self.test_reactor.outboard_tf_coil_poloidal_thickness = 70
        self.test_reactor.pf_coil_vertical_thicknesses = [50, 50, 50, 50, 50]
        self.test_reactor.pf_coil_radial_thicknesses = [40, 40, 40, 40, 40]
        self.test_reactor.pf_coil_to_tf_coil_radial_gap = 50
        self.test_reactor.number_of_tf_coils = 4
>>>>>>> 1535b7a7

        self.test_reactor.export_stp("tf_pf_SubmersionTokamak")

        output_filenames = [
            "tf_pf_SubmersionTokamak/inboard_tf_coils.stp",
            "tf_pf_SubmersionTokamak/center_column_shield.stp",
            "tf_pf_SubmersionTokamak/plasma.stp",
            "tf_pf_SubmersionTokamak/divertor.stp",
            "tf_pf_SubmersionTokamak/outboard_firstwall.stp",
            "tf_pf_SubmersionTokamak/supports.stp",
            "tf_pf_SubmersionTokamak/blanket.stp",
            "tf_pf_SubmersionTokamak/outboard_rear_blanket_wall.stp",
            "tf_pf_SubmersionTokamak/Graveyard.stp",
        ]

        for output_filename in output_filenames:
            assert Path(output_filename).exists() is True
        os.system("rm -r tf_pf_SubmersionTokamak")

    def test_rotation_angle_warning(self):
        """Creates a SubmersionTokamak with rotation_angle = 360 and checks that the
        correct warning message is printed."""

        def warning_trigger():
            try:
                self.test_reactor.rotation_angle = 360
                self.test_reactor._rotation_angle_check()
            except BaseException:
                pass
        msg = "360 degree rotation may result in a " + \
            "Standard_ConstructionError or AttributeError"
        with pytest.warns(UserWarning, match=msg):
            warning_trigger()

    def test_submersion_reactor_hash_value(self):
        """Creates a submersion reactor and checks that all shapes in the reactor are created
        when .shapes_and_components is first called. Checks that when .shapes_and_components
        is called again with no changes to the reactor, the shapes in the reactor are
        reconstructed and the previously constructed shapes are returned. Checks that when
        .shapes_and_components is called again with no changes to the reactor, the shapes in
        the reactor are reconstructed and these new shapes are returned. Checks that the
        reactor_hash_value is only updated when the reactor is reconstructed."""

<<<<<<< HEAD
        self.test_reactor.pf_coil_radial_thicknesses=[30, 30, 30, 30]
        self.test_reactor.pf_coil_vertical_thicknesses=[30, 30, 30, 30]
        self.test_reactor.pf_coil_to_tf_coil_radial_gap=50
        self.test_reactor.pf_coil_case_thickness=10
        self.test_reactor.outboard_tf_coil_radial_thickness=30
        self.test_reactor.outboard_tf_coil_poloidal_thickness=30
        self.test_reactor.tf_coil_to_rear_blanket_radial_gap=20
        self.test_reactor.number_of_tf_coils=16
=======
        self.test_reactor.pf_coil_radial_thicknesses = [30, 30, 30, 30]
        self.test_reactor.pf_coil_vertical_thicknesses = [30, 30, 30, 30]
        self.test_reactor.pf_coil_to_tf_coil_radial_gap = 50
        self.test_reactor.outboard_tf_coil_radial_thickness = 30
        self.test_reactor.outboard_tf_coil_poloidal_thickness = 30
        self.test_reactor.tf_coil_to_rear_blanket_radial_gap = 20
        self.test_reactor.number_of_tf_coils = 16
>>>>>>> 1535b7a7

        assert self.test_reactor.reactor_hash_value is None
        for key in [
            "_inboard_tf_coils",
            "_center_column_shield",
            "_plasma",
            "_inboard_firstwall",
            "_inboard_blanket",
            "_firstwall",
            "_divertor",
            "_blanket",
            "_supports",
            "_outboard_rear_blanket_wall_upper",
            "_outboard_rear_blanket_wall_lower",
            "_outboard_rear_blanket_wall",
            "_tf_coil",
            "_pf_coil",
            "_pf_coil_cases"
        ]:
            assert key not in self.test_reactor.__dict__.keys()

        assert self.test_reactor.shapes_and_components is not None
        for key in [
            "_inboard_tf_coils",
            "_center_column_shield",
            "_plasma",
            "_inboard_firstwall",
            "_inboard_blanket",
            "_firstwall",
            "_divertor",
            "_blanket",
            "_supports",
            "_outboard_rear_blanket_wall_upper",
            "_outboard_rear_blanket_wall_lower",
            "_outboard_rear_blanket_wall",
            "_tf_coil",
            "_pf_coil",
            "_pf_coil_cases"
        ]:
            assert key in self.test_reactor.__dict__.keys()

        assert len(self.test_reactor.shapes_and_components) == 11
        assert self.test_reactor.reactor_hash_value is not None
        initial_hash_value = self.test_reactor.reactor_hash_value
        self.test_reactor.rotation_angle = 270
        assert self.test_reactor.reactor_hash_value == initial_hash_value
        assert self.test_reactor.shapes_and_components is not None
        assert self.test_reactor.reactor_hash_value != initial_hash_value<|MERGE_RESOLUTION|>--- conflicted
+++ resolved
@@ -62,7 +62,6 @@
         """Creates a SubmersionTokamak with tf and pf coils and checks that the
         correct number of components are created."""
 
-<<<<<<< HEAD
         self.test_reactor.outboard_tf_coil_radial_thickness=50
         self.test_reactor.tf_coil_to_rear_blanket_radial_gap=50
         self.test_reactor.outboard_tf_coil_poloidal_thickness=70
@@ -71,15 +70,6 @@
         self.test_reactor.pf_coil_to_tf_coil_radial_gap=50
         self.test_reactor.pf_coil_case_thickness=10
         self.test_reactor.number_of_tf_coils=4
-=======
-        self.test_reactor.outboard_tf_coil_radial_thickness = 50
-        self.test_reactor.tf_coil_to_rear_blanket_radial_gap = 50
-        self.test_reactor.outboard_tf_coil_poloidal_thickness = 70
-        self.test_reactor.pf_coil_vertical_thicknesses = [50, 50, 50, 50, 50]
-        self.test_reactor.pf_coil_radial_thicknesses = [40, 40, 40, 40, 40]
-        self.test_reactor.pf_coil_to_tf_coil_radial_gap = 50
-        self.test_reactor.number_of_tf_coils = 4
->>>>>>> 1535b7a7
 
         assert len(self.test_reactor.shapes_and_components) == 11
 
@@ -141,7 +131,6 @@
 
         os.system("rm -r tf_pf_SubmersionTokamak")
 
-<<<<<<< HEAD
         self.test_reactor.outboard_tf_coil_radial_thickness=50
         self.test_reactor.tf_coil_to_rear_blanket_radial_gap=50
         self.test_reactor.outboard_tf_coil_poloidal_thickness=70
@@ -150,15 +139,6 @@
         self.test_reactor.pf_coil_to_tf_coil_radial_gap=50
         self.test_reactor.pf_coil_case_thickness=10
         self.test_reactor.number_of_tf_coils=4
-=======
-        self.test_reactor.outboard_tf_coil_radial_thickness = 50
-        self.test_reactor.tf_coil_to_rear_blanket_radial_gap = 50
-        self.test_reactor.outboard_tf_coil_poloidal_thickness = 70
-        self.test_reactor.pf_coil_vertical_thicknesses = [50, 50, 50, 50, 50]
-        self.test_reactor.pf_coil_radial_thicknesses = [40, 40, 40, 40, 40]
-        self.test_reactor.pf_coil_to_tf_coil_radial_gap = 50
-        self.test_reactor.number_of_tf_coils = 4
->>>>>>> 1535b7a7
 
         self.test_reactor.export_stp("tf_pf_SubmersionTokamak")
 
@@ -202,7 +182,6 @@
         the reactor are reconstructed and these new shapes are returned. Checks that the
         reactor_hash_value is only updated when the reactor is reconstructed."""
 
-<<<<<<< HEAD
         self.test_reactor.pf_coil_radial_thicknesses=[30, 30, 30, 30]
         self.test_reactor.pf_coil_vertical_thicknesses=[30, 30, 30, 30]
         self.test_reactor.pf_coil_to_tf_coil_radial_gap=50
@@ -211,15 +190,6 @@
         self.test_reactor.outboard_tf_coil_poloidal_thickness=30
         self.test_reactor.tf_coil_to_rear_blanket_radial_gap=20
         self.test_reactor.number_of_tf_coils=16
-=======
-        self.test_reactor.pf_coil_radial_thicknesses = [30, 30, 30, 30]
-        self.test_reactor.pf_coil_vertical_thicknesses = [30, 30, 30, 30]
-        self.test_reactor.pf_coil_to_tf_coil_radial_gap = 50
-        self.test_reactor.outboard_tf_coil_radial_thickness = 30
-        self.test_reactor.outboard_tf_coil_poloidal_thickness = 30
-        self.test_reactor.tf_coil_to_rear_blanket_radial_gap = 20
-        self.test_reactor.number_of_tf_coils = 16
->>>>>>> 1535b7a7
 
         assert self.test_reactor.reactor_hash_value is None
         for key in [
