--- conflicted
+++ resolved
@@ -38,11 +38,7 @@
             outboard_tf_coil_radial_thickness=100,
             outboard_tf_coil_poloidal_thickness=50,
             gap_between_blankets=30,
-<<<<<<< HEAD
-            number_of_blanket_segments=5,
-=======
             number_of_blanket_segments=4,
->>>>>>> 3ec90a46
         )
 
         large_gap_reactor = paramak.SegmentedBlanketBallReactor(
@@ -67,11 +63,8 @@
             outboard_tf_coil_radial_thickness=100,
             outboard_tf_coil_poloidal_thickness=50,
             gap_between_blankets=60,
-<<<<<<< HEAD
             number_of_blanket_segments=5,
-=======
             number_of_blanket_segments=4,
->>>>>>> 3ec90a46
         )
 
         assert small_gap_reactor._blanket.volume > large_gap_reactor._blanket.volume
@@ -104,12 +97,8 @@
             outboard_tf_coil_radial_thickness=100,
             outboard_tf_coil_poloidal_thickness=50,
             gap_between_blankets=30,
-<<<<<<< HEAD
-            number_of_blanket_segments=5,
             blanket_fillet_radius=0,
-=======
             number_of_blanket_segments=4,
->>>>>>> 3ec90a46
         )
 
         many_segment_reactor = paramak.SegmentedBlanketBallReactor(
@@ -134,12 +123,8 @@
             outboard_tf_coil_radial_thickness=100,
             outboard_tf_coil_poloidal_thickness=50,
             gap_between_blankets=30,
-<<<<<<< HEAD
-            number_of_blanket_segments=8,
             blanket_fillet_radius=0,
-=======
             number_of_blanket_segments=6,
->>>>>>> 3ec90a46
         )
 
         assert many_segment_reactor._blanket.volume < few_segment_reactor._blanket.volume
