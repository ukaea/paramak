
import unittest

import paramak
import pytest


class test_SingleNullSubmersionTokamak(unittest.TestCase):

    def setUp(self):
        self.test_reactor = paramak.SingleNullSubmersionTokamak(
            inner_bore_radial_thickness=10,
            inboard_tf_leg_radial_thickness=30,
            center_column_shield_radial_thickness=60,
            divertor_radial_thickness=50,
            inner_plasma_gap_radial_thickness=30,
            plasma_radial_thickness=300,
            outer_plasma_gap_radial_thickness=30,
            firstwall_radial_thickness=30,
            blanket_rear_wall_radial_thickness=30,
            support_radial_thickness=20,
            inboard_blanket_radial_thickness=20,
            outboard_blanket_radial_thickness=20,
            elongation=2.3,
            triangularity=0.45,
            divertor_position="upper",
            support_position="upper",
            rotation_angle=359,
        )

    def test_SingleNullSubmersionTokamak_with_pf_and_tf_coils(self):
        """Creates a SingleNullSubmersionTokamak with pf and tf coils and checks
        that the correct number of components are created."""

<<<<<<< HEAD
        self.test_reactor.pf_coil_radial_thicknesses=[50, 50, 50, 50]
        self.test_reactor.pf_coil_vertical_thicknesses=[50, 50, 50, 50]
        self.test_reactor.pf_coil_to_tf_coil_radial_gap=50
        self.test_reactor.pf_coil_case_thickness=10
        self.test_reactor.outboard_tf_coil_radial_thickness=100
        self.test_reactor.outboard_tf_coil_poloidal_thickness=50
        self.test_reactor.tf_coil_to_rear_blanket_radial_gap=20
        self.test_reactor.number_of_tf_coils=16
        
        assert len(self.test_reactor.shapes_and_components) == 11
=======
        self.test_reactor.pf_coil_radial_thicknesses = [50, 50, 50, 50]
        self.test_reactor.pf_coil_vertical_thicknesses = [50, 50, 50, 50]
        self.test_reactor.pf_coil_to_tf_coil_radial_gap = 50
        self.test_reactor.outboard_tf_coil_radial_thickness = 100
        self.test_reactor.outboard_tf_coil_poloidal_thickness = 50
        self.test_reactor.tf_coil_to_rear_blanket_radial_gap = 20
        self.test_reactor.number_of_tf_coils = 16

        assert len(self.test_reactor.shapes_and_components) == 10
>>>>>>> 1535b7a7

    def test_SingleNullSubmersionTokamak_divertors_supports(self):
        """Checks that SingleNullSubmersionTokamaks with lower and upper supports
        and divertors can be created."""

        self.test_reactor.divertor_position = "lower"
        self.test_reactor.support_position = "lower"
        assert self.test_reactor.solid is not None

        self.test_reactor.divertor_position = "lower"
        self.test_reactor.support_position = "upper"
        assert self.test_reactor.solid is not None

        self.test_reactor.divertor_position = "upper"
        self.test_reactor.support_position = "lower"
        assert self.test_reactor.solid is not None

        self.test_reactor.divertor_position = "upper"
        self.test_reactor.support_position = "upper"
        assert self.test_reactor.solid is not None

    def test_SingleNullSubmersionTokamak_rotation_angle_impacts_volume(self):
        """Creates SingleNullSubmersionTokamaks with different rotation angles and
        checks that the relative volumes of the components are correct."""

        self.test_reactor.rotation_angle = 90
        test_reactor_90_components = [
            component for component in self.test_reactor.shapes_and_components]
        self.test_reactor.rotation_angle = 180
        test_reactor_180_components = [
            component for component in self.test_reactor.shapes_and_components]

        for r90, r180 in zip(test_reactor_90_components,
                             test_reactor_180_components):
            assert r90.volume == pytest.approx(r180.volume * 0.5, rel=0.1)

    def test_SubmersionTokamak_error_divertor_pos(self):
        """Creates a SingleNullSubmersionTokamak with an invalid divertor and support
        position and checks that the correct ValueError is raised."""

        def invalid_divertor_position():
            self.test_reactor.divertor_position = "coucou"

        self.assertRaises(ValueError, invalid_divertor_position)

        def invalid_support_position():
            self.test_reactor.support_position = "coucou"

        self.assertRaises(ValueError, invalid_support_position)

    def test_hash_value(self):
        """Creates a single null submersion reactor and checks that all shapes in the reactor
        are created when .shapes_and_components is first called. Checks that when
        .shapes_and_components is called again with no changes to the reactor, the shapes in
        the reactor are reconstructed and the previously constructed shapes are returned.
        Checks that when .shapes_and_components is called again with changes to the reactor,
        the shapes in the reactor are reconstructed and these new shapes are returned. Checks
        that the reactor_hash_value is only updated when the reactor is reconstructed."""

<<<<<<< HEAD
        self.test_reactor.pf_coil_radial_thicknesses=[30, 30, 30, 30]
        self.test_reactor.pf_coil_vertical_thicknesses=[30, 30, 30, 30]
        self.test_reactor.pf_coil_to_tf_coil_radial_gap=50
        self.test_reactor.pf_coil_case_thickness=10
        self.test_reactor.outboard_tf_coil_radial_thickness=30
        self.test_reactor.outboard_tf_coil_poloidal_thickness=30
        self.test_reactor.tf_coil_to_rear_blanket_radial_gap=20
        self.test_reactor.number_of_tf_coils=16
        
=======
        self.test_reactor.pf_coil_radial_thicknesses = [30, 30, 30, 30]
        self.test_reactor.pf_coil_vertical_thicknesses = [30, 30, 30, 30]
        self.test_reactor.pf_coil_to_tf_coil_radial_gap = 50
        self.test_reactor.outboard_tf_coil_radial_thickness = 30
        self.test_reactor.outboard_tf_coil_poloidal_thickness = 30
        self.test_reactor.tf_coil_to_rear_blanket_radial_gap = 20
        self.test_reactor.number_of_tf_coils = 16

>>>>>>> 1535b7a7
        assert self.test_reactor.reactor_hash_value is None
        for key in [
            "_inboard_tf_coils",
            "_center_column_shield",
            "_plasma",
            "_inboard_firstwall",
            "_inboard_blanket",
            "_firstwall",
            "_divertor",
            "_blanket",
            "_supports",
            "_outboard_rear_blanket_wall_upper",
            "_outboard_rear_blanket_wall_lower",
            "_outboard_rear_blanket_wall",
            "_tf_coil",
            "_pf_coil",
            "_pf_coil_cases"
        ]:
            assert key not in self.test_reactor.__dict__.keys()
        assert self.test_reactor.shapes_and_components is not None

        for key in [
            "_inboard_tf_coils",
            "_center_column_shield",
            "_plasma",
            "_inboard_firstwall",
            "_inboard_blanket",
            "_firstwall",
            "_divertor",
            "_blanket",
            "_supports",
            "_outboard_rear_blanket_wall_upper",
            "_outboard_rear_blanket_wall_lower",
            "_outboard_rear_blanket_wall",
            "_tf_coil",
            "_pf_coil",
            "_pf_coil_cases"
        ]:
            assert key in self.test_reactor.__dict__.keys()
        assert len(self.test_reactor.shapes_and_components) == 11
        assert self.test_reactor.reactor_hash_value is not None
        initial_hash_value = self.test_reactor.reactor_hash_value
        self.test_reactor.rotation_angle = 270
        assert self.test_reactor.reactor_hash_value == initial_hash_value
        assert self.test_reactor.shapes_and_components is not None
        assert self.test_reactor.reactor_hash_value != initial_hash_value<|MERGE_RESOLUTION|>--- conflicted
+++ resolved
@@ -32,7 +32,6 @@
         """Creates a SingleNullSubmersionTokamak with pf and tf coils and checks
         that the correct number of components are created."""
 
-<<<<<<< HEAD
         self.test_reactor.pf_coil_radial_thicknesses=[50, 50, 50, 50]
         self.test_reactor.pf_coil_vertical_thicknesses=[50, 50, 50, 50]
         self.test_reactor.pf_coil_to_tf_coil_radial_gap=50
@@ -43,17 +42,6 @@
         self.test_reactor.number_of_tf_coils=16
         
         assert len(self.test_reactor.shapes_and_components) == 11
-=======
-        self.test_reactor.pf_coil_radial_thicknesses = [50, 50, 50, 50]
-        self.test_reactor.pf_coil_vertical_thicknesses = [50, 50, 50, 50]
-        self.test_reactor.pf_coil_to_tf_coil_radial_gap = 50
-        self.test_reactor.outboard_tf_coil_radial_thickness = 100
-        self.test_reactor.outboard_tf_coil_poloidal_thickness = 50
-        self.test_reactor.tf_coil_to_rear_blanket_radial_gap = 20
-        self.test_reactor.number_of_tf_coils = 16
-
-        assert len(self.test_reactor.shapes_and_components) == 10
->>>>>>> 1535b7a7
 
     def test_SingleNullSubmersionTokamak_divertors_supports(self):
         """Checks that SingleNullSubmersionTokamaks with lower and upper supports
@@ -113,7 +101,6 @@
         the shapes in the reactor are reconstructed and these new shapes are returned. Checks
         that the reactor_hash_value is only updated when the reactor is reconstructed."""
 
-<<<<<<< HEAD
         self.test_reactor.pf_coil_radial_thicknesses=[30, 30, 30, 30]
         self.test_reactor.pf_coil_vertical_thicknesses=[30, 30, 30, 30]
         self.test_reactor.pf_coil_to_tf_coil_radial_gap=50
@@ -123,16 +110,6 @@
         self.test_reactor.tf_coil_to_rear_blanket_radial_gap=20
         self.test_reactor.number_of_tf_coils=16
         
-=======
-        self.test_reactor.pf_coil_radial_thicknesses = [30, 30, 30, 30]
-        self.test_reactor.pf_coil_vertical_thicknesses = [30, 30, 30, 30]
-        self.test_reactor.pf_coil_to_tf_coil_radial_gap = 50
-        self.test_reactor.outboard_tf_coil_radial_thickness = 30
-        self.test_reactor.outboard_tf_coil_poloidal_thickness = 30
-        self.test_reactor.tf_coil_to_rear_blanket_radial_gap = 20
-        self.test_reactor.number_of_tf_coils = 16
-
->>>>>>> 1535b7a7
         assert self.test_reactor.reactor_hash_value is None
         for key in [
             "_inboard_tf_coils",
