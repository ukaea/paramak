
import unittest

import paramak
import pytest


class test_SingleNullSubmersionTokamak(unittest.TestCase):

    def setUp(self):
        self.test_reactor = paramak.SingleNullSubmersionTokamak(
            inner_bore_radial_thickness=10,
            inboard_tf_leg_radial_thickness=30,
            center_column_shield_radial_thickness=60,
            divertor_radial_thickness=50,
            inner_plasma_gap_radial_thickness=30,
            plasma_radial_thickness=300,
            outer_plasma_gap_radial_thickness=30,
            firstwall_radial_thickness=30,
            blanket_rear_wall_radial_thickness=30,
            support_radial_thickness=20,
            inboard_blanket_radial_thickness=20,
            outboard_blanket_radial_thickness=20,
            elongation=2.3,
            triangularity=0.45,
            divertor_position="upper",
            support_position="upper",
            rotation_angle=359,
        )

<<<<<<< HEAD
    def test_SingleNullSubmersionTokamak_with_pf_and_tf_coils(self):
        """Creates a SingleNullSubmersionTokamak with pf and tf coils and checks
        that the correct number of components are created."""

        self.test_reactor.pf_coil_radial_thicknesses=[50, 50, 50, 50]
        self.test_reactor.pf_coil_vertical_thicknesses=[50, 50, 50, 50]
        self.test_reactor.pf_coil_to_tf_coil_radial_gap=50
        self.test_reactor.outboard_tf_coil_radial_thickness=100
        self.test_reactor.outboard_tf_coil_poloidal_thickness=50
        self.test_reactor.tf_coil_to_rear_blanket_radial_gap=20
        self.test_reactor.number_of_tf_coils=16
        
        assert len(self.test_reactor.shapes_and_components) == 10

    def test_SingleNullSubmersionTokamak_divertors_supports(self):
        """Checks that SingleNullSubmersionTokamaks with lower and upper supports
        and divertors can be created."""

        self.test_reactor.divertor_position = "lower"
        self.test_reactor.support_position = "lower"
        assert self.test_reactor.solid is not None

        self.test_reactor.divertor_position = "lower"
        self.test_reactor.support_position = "upper"
        assert self.test_reactor.solid is not None

        self.test_reactor.divertor_position = "upper"
        self.test_reactor.support_position = "lower"
        assert self.test_reactor.solid is not None

        self.test_reactor.divertor_position = "upper"
        self.test_reactor.support_position = "upper"
        assert self.test_reactor.solid is not None

    def test_SingleNullSubmersionTokamak_rotation_angle_impacts_volume(self):
        """Creates SingleNullSubmersionTokamaks with different rotation angles and
        checks that the relative volumes of the components are correct."""
=======
    def test_with_pf_and_tf_coils(self):
        """creates a single null submersion reactor with pf and tf coils using
        the SingleNullSubmersionTokamak parametric reactor and checks that the
        correct number of components are created"""

        test_reactor = paramak.SingleNullSubmersionTokamak(
            inner_bore_radial_thickness=10,
            inboard_tf_leg_radial_thickness=30,
            center_column_shield_radial_thickness=60,
            divertor_radial_thickness=50,
            inner_plasma_gap_radial_thickness=30,
            plasma_radial_thickness=300,
            outer_plasma_gap_radial_thickness=30,
            firstwall_radial_thickness=30,
            blanket_rear_wall_radial_thickness=30,
            number_of_tf_coils=16,
            support_radial_thickness=20,
            inboard_blanket_radial_thickness=20,
            outboard_blanket_radial_thickness=20,
            elongation=1.9,
            triangularity=0.65,
            pf_coil_radial_thicknesses=[50, 50, 50, 50],
            pf_coil_vertical_thicknesses=[50, 50, 50, 50],
            pf_coil_to_tf_coil_radial_gap=50,
            outboard_tf_coil_radial_thickness=100,
            outboard_tf_coil_poloidal_thickness=50,
            tf_coil_to_rear_blanket_radial_gap=20,
            divertor_position="upper",
            support_position="upper",
            rotation_angle=359,
        )
        assert len(test_reactor.shapes_and_components) == 11

    def test_divertor_lower_support_lower(self):
        """creates a single null submersion reactor with lower supports and
        divertor using the SingleNullSubmersionTokamak parametric reactor and
        checks that the correct number of components are created"""

        test_reactor = paramak.SingleNullSubmersionTokamak(
            inner_bore_radial_thickness=10,
            inboard_tf_leg_radial_thickness=30,
            center_column_shield_radial_thickness=60,
            divertor_radial_thickness=50,
            inner_plasma_gap_radial_thickness=30,
            plasma_radial_thickness=300,
            outer_plasma_gap_radial_thickness=30,
            firstwall_radial_thickness=30,
            blanket_rear_wall_radial_thickness=30,
            number_of_tf_coils=16,
            support_radial_thickness=20,
            inboard_blanket_radial_thickness=20,
            outboard_blanket_radial_thickness=20,
            elongation=2.5,
            triangularity=0.7,
            divertor_position="lower",
            support_position="lower",
            rotation_angle=359,
        )
        assert len(test_reactor.shapes_and_components) == 8

    def test_divertor_upper_support_upper(self):
        """creates a single null submersion reactor with upper supports and
        divertor using the SingleNullSubmersionTokamak parametric reactor and
        checks that the correct number of components are created"""

        test_reactor = self.SingleNullSubmersionTokamak
        assert len(test_reactor.shapes_and_components) == 8

    def test_rotation_angle_impacts_volume(self):
        """creates a single null submersion reactor with a rotation angle of
        90 and another reactor with a rotation angle of 180. Then checks the
        volumes of all the components is double in the 180 reactor"""
>>>>>>> a7e6bcde

        self.test_reactor.rotation_angle = 90
        test_reactor_90_components = [component for component in self.test_reactor.shapes_and_components]
        self.test_reactor.rotation_angle = 180
        test_reactor_180_components = [component for component in self.test_reactor.shapes_and_components]

        for r90, r180 in zip(test_reactor_90_components, test_reactor_180_components):
            assert r90.volume == pytest.approx(r180.volume * 0.5, rel=0.1)

    def test_SubmersionTokamak_error_divertor_pos(self):
        """Creates a SingleNullSubmersionTokamak with an invalid divertor and support
        position and checks that the correct ValueError is raised."""

        def invalid_divertor_position():
            self.test_reactor.divertor_position = "coucou"

        self.assertRaises(ValueError, invalid_divertor_position)

        def invalid_support_position():
            self.test_reactor.support_position = "coucou"

        self.assertRaises(ValueError, invalid_support_position)

    def test_hash_value(self):
        """Creates a single null submersion reactor and checks that all shapes in the reactor
        are created when .shapes_and_components is first called. Checks that when
        .shapes_and_components is called again with no changes to the reactor, the shapes in
        the reactor are reconstructed and the previously constructed shapes are returned.
        Checks that when .shapes_and_components is called again with changes to the reactor,
        the shapes in the reactor are reconstructed and these new shapes are returned. Checks
        that the reactor_hash_value is only updated when the reactor is reconstructed."""

        self.test_reactor.pf_coil_radial_thicknesses=[30, 30, 30, 30]
        self.test_reactor.pf_coil_vertical_thicknesses=[30, 30, 30, 30]
        self.test_reactor.pf_coil_to_tf_coil_radial_gap=50
        self.test_reactor.outboard_tf_coil_radial_thickness=30
        self.test_reactor.outboard_tf_coil_poloidal_thickness=30
        self.test_reactor.tf_coil_to_rear_blanket_radial_gap=20
        self.test_reactor.number_of_tf_coils=16
        
        assert self.test_reactor.reactor_hash_value is None
        for key in [
            "_inboard_tf_coils",
            "_center_column_shield",
            "_plasma",
            "_inboard_firstwall",
            "_inboard_blanket",
            "_firstwall",
            "_divertor",
            "_blanket",
            "_supports",
            "_outboard_rear_blanket_wall_upper",
            "_outboard_rear_blanket_wall_lower",
            "_outboard_rear_blanket_wall",
            "_tf_coil",
<<<<<<< HEAD
                "_pf_coil"]:
            assert key not in self.test_reactor.__dict__.keys()
        assert self.test_reactor.shapes_and_components is not None
=======
            "_pf_coils_casing",
            "_pf_coil",
            "_pf_coils_casing",
        ]:
            assert key not in test_reactor.__dict__.keys()
        assert test_reactor.shapes_and_components is not None
>>>>>>> a7e6bcde
        for key in [
            "_inboard_tf_coils",
            "_center_column_shield",
            "_plasma",
            "_inboard_firstwall",
            "_inboard_blanket",
            "_firstwall",
            "_divertor",
            "_blanket",
            "_supports",
            "_outboard_rear_blanket_wall_upper",
            "_outboard_rear_blanket_wall_lower",
            "_outboard_rear_blanket_wall",
            "_tf_coil",
<<<<<<< HEAD
                "_pf_coil"]:
            assert key in self.test_reactor.__dict__.keys()
        assert len(self.test_reactor.shapes_and_components) == 10
        assert self.test_reactor.reactor_hash_value is not None
        initial_hash_value = self.test_reactor.reactor_hash_value
        self.test_reactor.rotation_angle = 270
        assert self.test_reactor.reactor_hash_value == initial_hash_value
        assert self.test_reactor.shapes_and_components is not None
        assert self.test_reactor.reactor_hash_value != initial_hash_value
=======
            "_pf_coils_casing",
            "_pf_coils_casing",
            "_pf_coil",
        ]:
            assert key in test_reactor.__dict__.keys()
        assert len(test_reactor.shapes_and_components) == 11
        assert test_reactor.reactor_hash_value is not None
        initial_hash_value = test_reactor.reactor_hash_value
        test_reactor.rotation_angle = 270
        assert test_reactor.reactor_hash_value == initial_hash_value
        assert test_reactor.shapes_and_components is not None
        assert test_reactor.reactor_hash_value != initial_hash_value
>>>>>>> a7e6bcde
<|MERGE_RESOLUTION|>--- conflicted
+++ resolved
@@ -28,7 +28,6 @@
             rotation_angle=359,
         )
 
-<<<<<<< HEAD
     def test_SingleNullSubmersionTokamak_with_pf_and_tf_coils(self):
         """Creates a SingleNullSubmersionTokamak with pf and tf coils and checks
         that the correct number of components are created."""
@@ -66,80 +65,6 @@
     def test_SingleNullSubmersionTokamak_rotation_angle_impacts_volume(self):
         """Creates SingleNullSubmersionTokamaks with different rotation angles and
         checks that the relative volumes of the components are correct."""
-=======
-    def test_with_pf_and_tf_coils(self):
-        """creates a single null submersion reactor with pf and tf coils using
-        the SingleNullSubmersionTokamak parametric reactor and checks that the
-        correct number of components are created"""
-
-        test_reactor = paramak.SingleNullSubmersionTokamak(
-            inner_bore_radial_thickness=10,
-            inboard_tf_leg_radial_thickness=30,
-            center_column_shield_radial_thickness=60,
-            divertor_radial_thickness=50,
-            inner_plasma_gap_radial_thickness=30,
-            plasma_radial_thickness=300,
-            outer_plasma_gap_radial_thickness=30,
-            firstwall_radial_thickness=30,
-            blanket_rear_wall_radial_thickness=30,
-            number_of_tf_coils=16,
-            support_radial_thickness=20,
-            inboard_blanket_radial_thickness=20,
-            outboard_blanket_radial_thickness=20,
-            elongation=1.9,
-            triangularity=0.65,
-            pf_coil_radial_thicknesses=[50, 50, 50, 50],
-            pf_coil_vertical_thicknesses=[50, 50, 50, 50],
-            pf_coil_to_tf_coil_radial_gap=50,
-            outboard_tf_coil_radial_thickness=100,
-            outboard_tf_coil_poloidal_thickness=50,
-            tf_coil_to_rear_blanket_radial_gap=20,
-            divertor_position="upper",
-            support_position="upper",
-            rotation_angle=359,
-        )
-        assert len(test_reactor.shapes_and_components) == 11
-
-    def test_divertor_lower_support_lower(self):
-        """creates a single null submersion reactor with lower supports and
-        divertor using the SingleNullSubmersionTokamak parametric reactor and
-        checks that the correct number of components are created"""
-
-        test_reactor = paramak.SingleNullSubmersionTokamak(
-            inner_bore_radial_thickness=10,
-            inboard_tf_leg_radial_thickness=30,
-            center_column_shield_radial_thickness=60,
-            divertor_radial_thickness=50,
-            inner_plasma_gap_radial_thickness=30,
-            plasma_radial_thickness=300,
-            outer_plasma_gap_radial_thickness=30,
-            firstwall_radial_thickness=30,
-            blanket_rear_wall_radial_thickness=30,
-            number_of_tf_coils=16,
-            support_radial_thickness=20,
-            inboard_blanket_radial_thickness=20,
-            outboard_blanket_radial_thickness=20,
-            elongation=2.5,
-            triangularity=0.7,
-            divertor_position="lower",
-            support_position="lower",
-            rotation_angle=359,
-        )
-        assert len(test_reactor.shapes_and_components) == 8
-
-    def test_divertor_upper_support_upper(self):
-        """creates a single null submersion reactor with upper supports and
-        divertor using the SingleNullSubmersionTokamak parametric reactor and
-        checks that the correct number of components are created"""
-
-        test_reactor = self.SingleNullSubmersionTokamak
-        assert len(test_reactor.shapes_and_components) == 8
-
-    def test_rotation_angle_impacts_volume(self):
-        """creates a single null submersion reactor with a rotation angle of
-        90 and another reactor with a rotation angle of 180. Then checks the
-        volumes of all the components is double in the 180 reactor"""
->>>>>>> a7e6bcde
 
         self.test_reactor.rotation_angle = 90
         test_reactor_90_components = [component for component in self.test_reactor.shapes_and_components]
@@ -195,18 +120,10 @@
             "_outboard_rear_blanket_wall_lower",
             "_outboard_rear_blanket_wall",
             "_tf_coil",
-<<<<<<< HEAD
-                "_pf_coil"]:
+            "_pf_coil"]:
             assert key not in self.test_reactor.__dict__.keys()
         assert self.test_reactor.shapes_and_components is not None
-=======
-            "_pf_coils_casing",
-            "_pf_coil",
-            "_pf_coils_casing",
-        ]:
-            assert key not in test_reactor.__dict__.keys()
-        assert test_reactor.shapes_and_components is not None
->>>>>>> a7e6bcde
+        
         for key in [
             "_inboard_tf_coils",
             "_center_column_shield",
@@ -221,8 +138,7 @@
             "_outboard_rear_blanket_wall_lower",
             "_outboard_rear_blanket_wall",
             "_tf_coil",
-<<<<<<< HEAD
-                "_pf_coil"]:
+            "_pf_coil"]:
             assert key in self.test_reactor.__dict__.keys()
         assert len(self.test_reactor.shapes_and_components) == 10
         assert self.test_reactor.reactor_hash_value is not None
@@ -230,18 +146,4 @@
         self.test_reactor.rotation_angle = 270
         assert self.test_reactor.reactor_hash_value == initial_hash_value
         assert self.test_reactor.shapes_and_components is not None
-        assert self.test_reactor.reactor_hash_value != initial_hash_value
-=======
-            "_pf_coils_casing",
-            "_pf_coils_casing",
-            "_pf_coil",
-        ]:
-            assert key in test_reactor.__dict__.keys()
-        assert len(test_reactor.shapes_and_components) == 11
-        assert test_reactor.reactor_hash_value is not None
-        initial_hash_value = test_reactor.reactor_hash_value
-        test_reactor.rotation_angle = 270
-        assert test_reactor.reactor_hash_value == initial_hash_value
-        assert test_reactor.shapes_and_components is not None
-        assert test_reactor.reactor_hash_value != initial_hash_value
->>>>>>> a7e6bcde
+        assert self.test_reactor.reactor_hash_value != initial_hash_value