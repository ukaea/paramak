import unittest

import pytest
import numpy as np

from paramak import RotateSplineShape


class test_object_properties(unittest.TestCase):
    def test_absolute_shape_volume(self):
        """creates a rotated shape using spline connections and checks the volume
        is correct"""

        test_shape = RotateSplineShape(
            points=[
                (50, 0),
                (50, 20),
                (70, 80),
                (90, 50),
                (70, 0),
                (90, -50),
                (70, -80),
                (50, -20)
            ]
        )
        test_shape.rotation_angle = 360
        
        # TODO: fix issue #445
        # assert test_shape.solid is not None
        # assert test_shape.volume > 100

        # TODO: fix issue #445
<<<<<<< HEAD
        # assert test_shape.volume > 100
        # test_volume = test_shape.volume

=======
        # assert test_shape.solid is not None
        # assert test_shape.volume > 100

        # TODO: fix issue #445
        # assert test_shape.volume > 100
        # test_volume = test_shape.volume

>>>>>>> c081861c
        test_shape.rotation_angle = 180
        assert test_shape.solid is not None

        # TODO: fix issue #435
        # assert test_shape.volume == pytest.approx(test_volume * 0.5)

    def test_cut_volume(self):
        """creates a rotated shape using spline connections with another shape cut
        out and checks that the volume is correct"""

        inner_shape = RotateSplineShape(
            points=[(5, 5), (5, 10), (10, 10), (10, 5)], rotation_angle=180
        )

        outer_shape = RotateSplineShape(
            points=[(3, 3), (3, 12), (12, 12), (12, 3)], rotation_angle=180
        )

        outer_shape_with_cut = RotateSplineShape(
            points=[(3, 3), (3, 12), (12, 12), (12, 3)],
            cut=inner_shape,
            rotation_angle=180,
        )

        assert inner_shape.volume == pytest.approx(900.88, abs=0.1)
        assert outer_shape.volume == pytest.approx(2881.76, abs=0.1)
        assert outer_shape_with_cut.volume == pytest.approx(
            2881.76 - 900.88, abs=0.2)

    def test_shape_areas(self):
        """creates rotated shapes using spline connections and checks the
        areas are expected"""

        test_shape = RotateSplineShape(
            points=[
                (50, 0),
                (50, 20),
                (70, 80),
                (90, 50),
                (70, 0),
                (90, -50),
                (70, -80),
                (50, -20)
            ]
        )

        assert len(test_shape.areas) == 1
        assert len(set(test_shape.areas)) == 1

        test_shape.rotation_angle = 180

        assert len(test_shape.areas) == 3
        assert len(set(test_shape.areas)) == 2

    def test_shape_azimuth_placement_angles_iterabel(self):
        """checks that azimuth_placement_angle can take an Iterable
        """
        test_shape = RotateSplineShape(
            points=[(200, 100), (200, 200), (500, 200), (500, 100)],
            rotation_angle=20,
            azimuth_placement_angle=[0, 180])
        test_shape.solid
        assert test_shape.solid is not None

    def test_incorrect_color_values(self):
        """Checks incorrect argument values for RotateSplineShape"""
        def test_string_color_value():
            """Tries to make a RotateSplineShape is string values for color"""
            RotateSplineShape(
                points=[(200, 100), (200, 200), (500, 200), (500, 100)],
                azimuth_placement_angle=np.linspace(0, 90, 2),
                color=('1', '0', '1')
            )

        self.assertRaises(
            ValueError,
            test_string_color_value
        )


if __name__ == "__main__":
    unittest.main()<|MERGE_RESOLUTION|>--- conflicted
+++ resolved
@@ -29,20 +29,6 @@
         # assert test_shape.solid is not None
         # assert test_shape.volume > 100
 
-        # TODO: fix issue #445
-<<<<<<< HEAD
-        # assert test_shape.volume > 100
-        # test_volume = test_shape.volume
-
-=======
-        # assert test_shape.solid is not None
-        # assert test_shape.volume > 100
-
-        # TODO: fix issue #445
-        # assert test_shape.volume > 100
-        # test_volume = test_shape.volume
-
->>>>>>> c081861c
         test_shape.rotation_angle = 180
         assert test_shape.solid is not None
 
