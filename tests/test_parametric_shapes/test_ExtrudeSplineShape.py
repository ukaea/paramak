--- conflicted
+++ resolved
@@ -90,11 +90,7 @@
         """Exports and stp file with mode = solid and wire and checks
         that the outputs exist and relative file sizes are correct."""
 
-<<<<<<< HEAD
-        os.system("rm test_solid.stp test_solid2.stp rm test_wire.stp")
-=======
         os.system("rm test_solid.stp test_solid2.stp test_wire.stp")
->>>>>>> 89897fb4
 
         self.test_shape.export_stp('test_solid.stp', mode='solid')
         self.test_shape.export_stp('test_solid2.stp')
@@ -109,11 +105,7 @@
         assert Path("test_wire.stp").stat().st_size < \
             Path("test_solid2.stp").stat().st_size
 
-<<<<<<< HEAD
-        os.system("rm test_solid.stp test_solid2.stp rm test_wire.stp")
-=======
         os.system("rm test_solid.stp test_solid2.stp test_wire.stp")
->>>>>>> 89897fb4
 
 
 if __name__ == "__main__":
