
import os
import unittest
from pathlib import Path

import pytest
from paramak import ExtrudeMixedShape


class TestExtrudeMixedShape(unittest.TestCase):

    def setUp(self):
        self.test_shape = ExtrudeMixedShape(
            points=[(50, 0, "straight"), (50, 50, "spline"), (60, 70, "spline"),
                    (70, 50, "circle"), (60, 25, "circle"), (70, 0, "straight")],
            distance=50
        )

    def test_default_parameters(self):
        """Checks that the default parameters of an ExtrudeMixedShape are correct."""

        assert self.test_shape.rotation_angle == 360
        assert self.test_shape.stp_filename == "ExtrudeMixedShape.stp"
        assert self.test_shape.stl_filename == "ExtrudeMixedShape.stl"
        assert self.test_shape.azimuth_placement_angle == 0

    def test_absolute_shape_volume(self):
        """Creates an ExtrudeMixedShape and checks that the volume is correct."""

        assert self.test_shape.volume > 20 * 20 * 30

    def test_relative_shape_volume(self):
        """Creates two ExtrudeMixedShapes and checks that their relative volumes
        are correct."""

        test_volume = self.test_shape.volume
        self.test_shape.azimuth_placement_angle = [0, 180]

        assert self.test_shape.volume == pytest.approx(
            test_volume * 2, rel=0.01)

    def test_shape_face_areas(self):
        """Creates an ExtrudeMixedShape and checks that the face areas are expected."""

        self.test_shape.extrude_both = False
        assert len(self.test_shape.areas) == 6
        assert len(set([round(i) for i in self.test_shape.areas])) == 5

    def test_cut_volume(self):
        """Creates an ExtrudeMixedShape with another ExtrudeMixedShape cut out and
        checks that the volume is correct."""

        inner_shape = ExtrudeMixedShape(
            points=[
                (5, 5, "straight"),
                (5, 10, "spline"),
                (10, 10, "spline"),
                (10, 5, "spline"),
            ],
            distance=30,
        )

        outer_shape = ExtrudeMixedShape(
            points=[
                (3, 3, "straight"),
                (3, 12, "spline"),
                (12, 12, "spline"),
                (12, 3, "spline"),
            ],
            distance=30,
        )

        outer_shape_with_cut = ExtrudeMixedShape(
            points=[
                (3, 3, "straight"),
                (3, 12, "spline"),
                (12, 12, "spline"),
                (12, 3, "spline"),
            ],
            cut=inner_shape,
            distance=30,
        )

        assert inner_shape.volume == pytest.approx(1068, abs=2)
        assert outer_shape.volume == pytest.approx(3462, abs=2)
        assert outer_shape_with_cut.volume == pytest.approx(3462 - 1068, abs=2)

    def test_export_stp(self):
        """Creates an ExtrudeMixedShape and checks that a stp file of the shape
        can be exported with the correct suffix using the export_stp method."""

        os.system("rm filename.stp filename.step")
        self.test_shape.export_stp("filename.stp")
        self.test_shape.export_stp("filename.step")
        assert Path("filename.stp").exists() is True
        assert Path("filename.step").exists() is True
        os.system("rm filename.stp filename.step")
        self.test_shape.export_stp("filename")
        assert Path("filename.stp").exists() is True
        os.system("rm filename.stp")

    def test_export_stl_with_extention(self):
        """Creates a ExtrudeMixedShape and checks that a stl file of the shape
        can be exported with the correct suffix using the export_stl method."""

        os.system("rm filename.stl")
        self.test_shape.export_stl("filename.stl")
        assert Path("filename.stl").exists() is True
        os.system("rm filename.stl")
        self.test_shape.export_stl("filename")
        assert Path("filename.stl").exists() is True
        os.system("rm filename.stl")

    def test_rotation_angle(self):
        """Creates an ExtrudeMixedShape with a rotation_angle < 360 and checks that
        the correct cut is performed and the volume is correct."""

        self.test_shape.azimuth_placement_angle = [45, 135, 225, 315]
        test_volume = self.test_shape.volume
        self.test_shape.rotation_angle = 180
        assert self.test_shape.volume == pytest.approx(
            test_volume * 0.5, rel=0.01)

    def test_extrude_both(self):
        """Creates an ExtrudeMixedShape with extrude_both = True and False and checks
        that the volumes are correct."""

        test_volume_extrude_both = self.test_shape.volume
        self.test_shape.extrude_both = False
        assert self.test_shape.volume == pytest.approx(
            test_volume_extrude_both)

    def test_export_stp(self):
        """Exports and stp file with solid_or_wire = solid and wire and checks
        that the outputs exist and relative file sizes are correct."""

        os.system("rm test_solid.stp")
        os.system("rm test_solid2.stp")
        os.system("rm test_wire.stp")

        self.test_shape.export_stp('test_solid.stp', solid_or_wire='solid')
        self.test_shape.export_stp('test_solid2.stp')
<<<<<<< HEAD
        self.test_shape.export_stp('test_wire.stp',solid_or_wire='wire')
=======
        self.test_shape.export_stp('test_wire.stp', solid_or_wire='wire')
>>>>>>> 92ff4b1d

        assert Path("test_solid.stp").exists() is True
        assert Path("test_solid2.stp").exists() is True
        assert Path("test_wire.stp").exists() is True

        assert Path("test_solid.stp").stat().st_size == \
            Path("test_solid2.stp").stat().st_size
        assert Path("test_wire.stp").stat().st_size < \
            Path("test_solid2.stp").stat().st_size

        os.system("rm test_solid.stp")
        os.system("rm test_solid2.stp")
        os.system("rm test_wire.stp")

    def test_export_stl(self):
        """Exports and stl file with solid_or_wire = solid and wire and checks
        that the outputs exist and relative file sizes are correct."""

        os.system("rm test_solid.stl")
        os.system("rm test_solid2.stl")
        os.system("rm test_wire.stl")

        self.test_shape.export_stl('test_solid.stl', solid_or_wire='solid')
        self.test_shape.export_stl('test_solid2.stl')
        self.test_shape.export_stl('test_wire.stl', solid_or_wire='wire')

        assert Path("test_solid.stl").exists() is True
        assert Path("test_solid2.stl").exists() is True
        assert Path("test_wire.stl").exists() is True

        assert Path("test_solid.stl").stat().st_size == \
            Path("test_solid2.stl").stat().st_size
        assert Path("test_wire.stl").stat().st_size < \
            Path("test_solid2.stl").stat().st_size

        # os.system("rm test_solid.stl")
        # os.system("rm test_solid2.stl")
        # os.system("rm test_wire.stl")


if __name__ == "__main__":
    unittest.main()<|MERGE_RESOLUTION|>--- conflicted
+++ resolved
@@ -140,11 +140,7 @@
 
         self.test_shape.export_stp('test_solid.stp', solid_or_wire='solid')
         self.test_shape.export_stp('test_solid2.stp')
-<<<<<<< HEAD
-        self.test_shape.export_stp('test_wire.stp',solid_or_wire='wire')
-=======
         self.test_shape.export_stp('test_wire.stp', solid_or_wire='wire')
->>>>>>> 92ff4b1d
 
         assert Path("test_solid.stp").exists() is True
         assert Path("test_solid2.stp").exists() is True
