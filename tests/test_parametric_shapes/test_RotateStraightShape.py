
import math
import os
import unittest
from pathlib import Path

import pytest
from paramak import RotateStraightShape

<<<<<<< HEAD
=======
import os
from pathlib import Path

>>>>>>> f936dd63

class TestRotateStraightShape(unittest.TestCase):

    def setUp(self):
        self.test_shape = RotateStraightShape(
            points=[(0, 0), (0, 20), (20, 20), (20, 0)]
        )

    def test_largest_dimension(self):
        """Checks that the largest_dimension is correct."""

        assert self.test_shape.largest_dimension == 20

    def test_default_parameters(self):
        """Checks that the default parameters of a RotateStraightShape are correct."""

        assert self.test_shape.rotation_angle == 360
        assert self.test_shape.stp_filename == "RotateStraightShape.stp"
        assert self.test_shape.stl_filename == "RotateStraightShape.stl"
        assert self.test_shape.azimuth_placement_angle == 0

    def test_rotation_angle_getting_setting(self):
        """Checks that the rotation_angle of a RotateStraightShape can be changed."""

        assert self.test_shape.rotation_angle == 360
        self.test_shape.rotation_angle = 180
        assert self.test_shape.rotation_angle == 180

    def test_absolute_shape_volume(self):
        """Creates a RotateStraightShape and checks that its volume is correct."""

        assert self.test_shape.solid is not None
        assert self.test_shape.volume == pytest.approx(math.pi * (20**2) * 20)

    def test_relative_shape_volume(self):
        """Creates two RotateStraightShapes and checks that their relative volumes
        are correct."""

        test_volume = self.test_shape.volume
        self.test_shape.rotation_angle = 180
        assert test_volume == pytest.approx(self.test_shape.volume * 2)

    def test_union_volume_addition(self):
        """Fuses two RotateStraightShapes and checks that their fused volume is
        correct."""

        inner_box = RotateStraightShape(
            points=[(100, 100), (100, 200), (200, 200), (200, 100)],
        )

        outer_box = RotateStraightShape(
            points=[(200, 100), (200, 200), (500, 200), (500, 100)],
        )

        outer_box_and_inner_box = RotateStraightShape(
            points=[(200, 100), (200, 200), (500, 200), (500, 100)],
            union=inner_box,
        )

        assert inner_box.volume + outer_box.volume == pytest.approx(
            outer_box_and_inner_box.volume, rel=0.01
        )

    def test_absolute_shape_areas(self):
        """Creates RotateStraightShapes and checks that the areas of each face
        are correct."""

        assert self.test_shape.area == pytest.approx(
            (math.pi * (20**2) * 2) + (math.pi * (20 * 2) * 20))
        assert len(self.test_shape.areas) == 3
        assert self.test_shape.areas.count(
            pytest.approx(math.pi * (20**2))) == 2
        assert self.test_shape.areas.count(
            pytest.approx(math.pi * (20 * 2) * 20)) == 1

        self.test_shape.rotation_angle = 180
        assert self.test_shape.area == pytest.approx(
            ((math.pi * (20**2) / 2) * 2) + (20 * 40) + (math.pi * (20 * 2) * 20 / 2))
        assert len(self.test_shape.areas) == 4
        assert self.test_shape.areas.count(
            pytest.approx(math.pi * (20**2) / 2)) == 2
        assert self.test_shape.areas.count(pytest.approx(20 * 40)) == 1
        assert self.test_shape.areas.count(
            pytest.approx((math.pi * (20 * 2) * 20) / 2)) == 1

        test_shape = RotateStraightShape(
            points=[(50, 0), (50, 50), (70, 50), (70, 0)],
        )

        assert test_shape.area == pytest.approx(
            (((math.pi * (70**2)) - (math.pi * (50**2))) * 2) + (math.pi * (50 * 2) * 50) + (math.pi * (70 * 2) * 50))
        assert len(test_shape.areas) == 4
        assert test_shape.areas.count(pytest.approx(
            (math.pi * (70**2)) - (math.pi * (50**2)))) == 2
        assert test_shape.areas.count(
            pytest.approx(math.pi * (50 * 2) * 50)) == 1
        assert test_shape.areas.count(
            pytest.approx(math.pi * (70 * 2) * 50)) == 1

        test_shape.rotation_angle = 180
        assert test_shape.area == pytest.approx((20 * 50 * 2) + ((((math.pi * (70**2)) / 2) - (
            (math.pi * (50**2)) / 2)) * 2) + ((math.pi * (50 * 2) * 50) / 2) + ((math.pi * (70 * 2) * 50) / 2))
        assert len(test_shape.areas) == 6
        assert test_shape.areas.count(pytest.approx(20 * 50)) == 2
        assert test_shape.areas.count(pytest.approx(
            ((math.pi * (70**2)) / 2) - ((math.pi * (50**2)) / 2))) == 2
        assert test_shape.areas.count(
            pytest.approx(math.pi * (50 * 2) * 50 / 2)) == 1
        assert test_shape.areas.count(
            pytest.approx(math.pi * (70 * 2) * 50 / 2)) == 1

    def test_export_stp_extension(self):
        """Creates a RotateStraightShape and checks that a stp file of the
        shape can be exported with the correct suffix using the export_stp
        method."""

        os.system("rm filename.stp filename.step")
        self.test_shape.export_stp("filename.stp")
        self.test_shape.export_stp("filename.step")
        assert Path("filename.stp").exists() is True
        assert Path("filename.step").exists() is True
        os.system("rm filename.stp filename.step")
        self.test_shape.export_stp("filename")
        assert Path("filename.stp").exists() is True
        os.system("rm filename.stp")
        self.test_shape.export_stp()
        assert Path("RotateStraightShape.stp").exists() is True
        os.system("rm RotateStraightShape.stp")

    def test_export_stl(self):
        """Creates a RotateStraightShape and checks that a stl file of the
        shape can be exported with the correct suffix using the export_stl
        method."""

        os.system("rm filename.stl")
        self.test_shape.export_stl("filename.stl")
        assert Path("filename.stl").exists() is True
        os.system("rm filename.stl")
        self.test_shape.export_stl("filename")
        assert Path("filename.stl").exists() is True
        os.system("rm filename.stl")

    def test_export_svg(self):
        """Creates a RotateStraightShape and checks that a svg file of the
        shape can be exported with the correct suffix using the export_svg
        method."""

        os.system("rm filename.svg")
        self.test_shape.export_svg("filename.svg")
        assert Path("filename.svg").exists() is True
        os.system("rm filename.svg")
        self.test_shape.export_svg("filename")
        assert Path("filename.svg").exists() is True
        os.system("rm filename.svg")

    def test_cut_volume(self):
        """Creates a RotateStraightShape with another RotateStraightShape
        cut out and checks that the volume is correct."""

        shape_with_cut = RotateStraightShape(
            points=[(0, -5), (0, 25), (25, 25), (25, -5)],
            cut=self.test_shape
        )

        assert shape_with_cut.volume == pytest.approx(
            (math.pi * (25**2) * 30) - (math.pi * (20**2) * 20)
        )

    def test_multiple_cut_volume(self):
        """Creates a RotateStraightShape with multiple RotateStraightShapes
        cut out and checks that the volume is correct."""

        main_shape = RotateStraightShape(
            points=[(0, 0), (0, 200), (200, 200), (200, 0)],
        )

        shape_to_cut_1 = RotateStraightShape(
            points=[(20, 0), (20, 200), (40, 200), (40, 0)],
        )

        shape_to_cut_2 = RotateStraightShape(
            points=[(120, 0), (120, 200), (140, 200), (140, 0)],
        )

        main_shape_with_cuts = RotateStraightShape(
            points=[(0, 0), (0, 200), (200, 200), (200, 0)],
            cut=[shape_to_cut_1, shape_to_cut_2]
        )

        assert main_shape_with_cuts.volume == pytest.approx(
            (math.pi * (200**2) * 200) -
            ((math.pi * (40**2) * 200) - (math.pi * (20**2) * 200)) -
            ((math.pi * (140**2) * 200) - (math.pi * (120**2) * 200))
        )

    def test_hash_value(self):
        """Creates a RotateStraightShape and checks that a cadquery solid with
        a unique has value is created when .solid is called. Checks that the same
        solid is returned when .solid is called again after no changes have been
        made to the shape. Checks that a new solid with a new unique has is
        constructed when .solid is called after changes to the shape have been
        made. Checks that the hash_value of the shape is not updated until a new
        solid has been constructed."""

        assert self.test_shape.hash_value is None
        assert self.test_shape.solid is not None
        assert self.test_shape.hash_value is not None
        initial_hash_value = self.test_shape.hash_value
        assert self.test_shape.solid is not None
        assert initial_hash_value == self.test_shape.hash_value
        self.test_shape.rotation_angle = 180
        assert initial_hash_value == self.test_shape.hash_value
        assert self.test_shape.solid is not None
        assert initial_hash_value != self.test_shape.hash_value

    def test_export_stp(self):
        """Exports and stp file with solid_or_wire = solid and wire and checks
        that the outputs exist and relative file sizes are correct."""

        os.system("rm test_solid.stp")
        os.system("rm test_solid2.stp")
        os.system("rm test_wire.stp")

        self.test_shape.export_stp('test_solid.stp', solid_or_wire='solid')
        self.test_shape.export_stp('test_solid2.stp')
        self.test_shape.export_stp('test_wire.stp', solid_or_wire='wire')

        assert Path("test_solid.stp").exists() is True
        assert Path("test_solid2.stp").exists() is True
        assert Path("test_wire.stp").exists() is True

        assert Path("test_solid.stp").stat().st_size == \
            Path("test_solid2.stp").stat().st_size
        assert Path("test_wire.stp").stat().st_size < \
            Path("test_solid2.stp").stat().st_size

        os.system("rm test_solid.stp")
        os.system("rm test_solid2.stp")
        os.system("rm test_wire.stp")


if __name__ == "__main__":
    unittest.main()<|MERGE_RESOLUTION|>--- conflicted
+++ resolved
@@ -7,12 +7,6 @@
 import pytest
 from paramak import RotateStraightShape
 
-<<<<<<< HEAD
-=======
-import os
-from pathlib import Path
-
->>>>>>> f936dd63
 
 class TestRotateStraightShape(unittest.TestCase):
 
@@ -229,16 +223,14 @@
         assert initial_hash_value != self.test_shape.hash_value
 
     def test_export_stp(self):
-        """Exports and stp file with solid_or_wire = solid and wire and checks
+        """Exports and stp file with mode = solid and wire and checks
         that the outputs exist and relative file sizes are correct."""
 
-        os.system("rm test_solid.stp")
-        os.system("rm test_solid2.stp")
-        os.system("rm test_wire.stp")
-
-        self.test_shape.export_stp('test_solid.stp', solid_or_wire='solid')
+        os.system("rm test_solid.stp test_solid2.stp test_wire.stp")
+
+        self.test_shape.export_stp('test_solid.stp', mode='solid')
         self.test_shape.export_stp('test_solid2.stp')
-        self.test_shape.export_stp('test_wire.stp', solid_or_wire='wire')
+        self.test_shape.export_stp('test_wire.stp', mode='wire')
 
         assert Path("test_solid.stp").exists() is True
         assert Path("test_solid2.stp").exists() is True
@@ -249,9 +241,19 @@
         assert Path("test_wire.stp").stat().st_size < \
             Path("test_solid2.stp").stat().st_size
 
-        os.system("rm test_solid.stp")
-        os.system("rm test_solid2.stp")
-        os.system("rm test_wire.stp")
+        os.system("rm test_solid.stp test_solid2.stp test_wire.stp")
+
+    def test_export_stp_with_incorrect_args(self):
+        """Checks errors are raised when incorrect arguments are used 
+        """
+
+        def export_mode_incorrect():
+            self.test_shape.export_stp(
+                'test_solid.stp',
+                mode='coucou'
+            )
+
+        self.assertRaises(ValueError, export_mode_incorrect)
 
 
 if __name__ == "__main__":
