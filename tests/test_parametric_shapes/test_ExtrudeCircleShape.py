import math
import os
import unittest
from pathlib import Path

import pytest
from paramak import ExtrudeCircleShape


class TestExtrudeCircleShape(unittest.TestCase):

    def setUp(self):
        self.test_shape = ExtrudeCircleShape(
            points=[(30, 0)], radius=10, distance=30
        )

    def test_default_parameters(self):
        """Checks that the default parameters of an ExtrudeCircleShape are correct."""

        assert self.test_shape.rotation_angle == 360
        assert self.test_shape.stp_filename == "ExtrudeCircleShape.stp"
        assert self.test_shape.stl_filename == "ExtrudeCircleShape.stl"
        assert self.test_shape.extrude_both

    def test_absolute_shape_volume(self):
        """Creates an ExtrudeCircleShape and checks that its volume is correct."""

        assert self.test_shape.solid is not None
        assert self.test_shape.volume == pytest.approx(math.pi * (10**2) * 30)

    def test_relative_shape_volume(self):
        """Creates two ExtrudeCircleShapes and checks that their relative volumes
        are correct."""

        test_volume = self.test_shape.volume
        self.test_shape.azimuth_placement_angle = [0, 90, 180, 270]
        assert test_volume * 4 == pytest.approx(self.test_shape.volume)

    def test_absolute_shape_areas(self):
        """Creates ExtrudeCircleShapes and checks that the areas of each face
        are correct."""

        assert self.test_shape.area == pytest.approx(
            (math.pi * (10**2) * 2) + (math.pi * (2 * 10) * 30)
        )
        assert len(self.test_shape.areas) == 3
        assert self.test_shape.areas.count(
            pytest.approx(math.pi * (10**2))) == 2
        assert self.test_shape.areas.count(
            pytest.approx(math.pi * (2 * 10) * 30)) == 1

    def test_cut_volume(self):
        """Creates an ExtrudeCircleShape with another ExtrudeCircleShape cut out
        and checks that the volume is correct."""

        shape_with_cut = ExtrudeCircleShape(
            points=[(30, 0)], radius=20, distance=40,
            cut=self.test_shape
        )

        assert shape_with_cut.volume == pytest.approx(
            (math.pi * (20**2) * 40) - (math.pi * (10**2) * 30)
        )

    def test_intersect_volume(self):
        """Creates ExtrudeCircleShapes with other ExtrudeCircleShapes intersected
        and checks that their volumes are correct."""

        intersect_shape = ExtrudeCircleShape(
            points=[(30, 0)], radius=5, distance=50)

        intersected_shape = ExtrudeCircleShape(
            points=[(30, 0)], radius=10, distance=50,
            intersect=[self.test_shape, intersect_shape]
        )

        assert intersected_shape.volume == pytest.approx(math.pi * 5**2 * 30)

    def test_rotation_angle(self):
        """Creates an ExtrudeCircleShape with a rotation_angle < 360 and checks that
        the correct cut is performed and the volume is correct."""

        self.test_shape.azimuth_placement_angle = [45, 135, 225, 315]
        test_volume = self.test_shape.volume
        self.test_shape.rotation_angle = 180
        assert self.test_shape.volume == pytest.approx(test_volume * 0.5)

    def test_extrude_both(self):
        """Creates an ExtrudeCircleShape with extrude_both = True and False and checks
        that the volumes are correct."""

        test_volume_extrude_both = self.test_shape.volume
        self.test_shape.extrude_both = False
        assert self.test_shape.volume == pytest.approx(
            test_volume_extrude_both)

    def test_export_stp(self):
        """Exports and stp file with mode = solid and wire and checks
        that the outputs exist and relative file sizes are correct."""

        os.system("rm test_solid.stp test_solid2.stp test_wire.stp")

        self.test_shape.export_stp('test_solid.stp', mode='solid')
        self.test_shape.export_stp('test_solid2.stp')
        self.test_shape.export_stp('test_wire.stp', mode='wire')

        assert Path("test_solid.stp").exists() is True
        assert Path("test_solid2.stp").exists() is True
        assert Path("test_wire.stp").exists() is True

        assert Path("test_solid.stp").stat().st_size == \
            Path("test_solid2.stp").stat().st_size
        assert Path("test_wire.stp").stat().st_size < \
            Path("test_solid2.stp").stat().st_size

<<<<<<< HEAD
        os.system("rm test_solid.stp test_solid2.stp rm test_wire.stp")
=======
        os.system("rm test_solid.stp test_solid2.stp test_wire.stp")

>>>>>>> 89897fb4

if __name__ == "__main__":
    unittest.main()<|MERGE_RESOLUTION|>--- conflicted
+++ resolved
@@ -113,12 +113,8 @@
         assert Path("test_wire.stp").stat().st_size < \
             Path("test_solid2.stp").stat().st_size
 
-<<<<<<< HEAD
-        os.system("rm test_solid.stp test_solid2.stp rm test_wire.stp")
-=======
         os.system("rm test_solid.stp test_solid2.stp test_wire.stp")
 
->>>>>>> 89897fb4
 
 if __name__ == "__main__":
     unittest.main()