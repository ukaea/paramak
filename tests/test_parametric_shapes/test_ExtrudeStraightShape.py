--- conflicted
+++ resolved
@@ -121,7 +121,6 @@
 
         os.system("rm test_solid.stp test_solid2.stp test_wire.stp")
 
-<<<<<<< HEAD
     def test_incorrect_points_input(self):
         """Checks that an error is raised when the points are input with the
         connection"""
@@ -138,7 +137,7 @@
             ValueError,
             incorrect_points_definition
         )
-=======
+
     def test_export_html_with_different_workplanes(self):
         """Checks that all the workplanes produce an html file when using the
         export_html method and that the axis have the correct labels"""
@@ -150,7 +149,7 @@
             assert Path(workplane + ".html").exists() is True
             assert fig.layout.xaxis.title['text'] == workplane[0]
             assert fig.layout.yaxis.title['text'] == workplane[1]
->>>>>>> 6149f851
+
 
 
 if __name__ == "__main__":
