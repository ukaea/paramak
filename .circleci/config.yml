# Python CircleCI 2.0 configuration file
##
# Check https://circleci.com/docs/2.0/language-python/ for more details

version: 2
jobs:
  # test:
  build:
    docker:
<<<<<<< HEAD
      - image: ukaea/paramak:dependances
=======
      - image: ukaea/paramak:dependencies
>>>>>>> e65fa605
    steps:
      - checkout
      - run:
          name: install
          command: |
            pip install neutronics_material_maker
            pip install parametric_plasma_source
            python setup.py install  # this dosen't support the optional packages like pip install .[neutronics] does

      - run:
          name: run neutronics_utils tests
          command: 
            pytest tests/test_neutronics_utils.py -v --cov=paramak --cov-report term --cov-report xml --junitxml=test-reports/junit.xml

      - run:
          name: run utils tests
          command: 
            pytest tests/test_utils.py -v --cov=paramak --cov-append --cov-report term --cov-report xml --junitxml=test-reports/junit.xml

      - run:
          name: run shape tests
          command: 
            pytest tests/test_Shape.py -v --cov=paramak --cov-append --cov-report term --cov-report xml --junitxml=test-reports/junit.xml

      - run:
          name: run Reactor tests
          command: 
            pytest tests/test_Reactor.py -v --cov=paramak --cov-append --cov-report term --cov-report xml --junitxml=test-reports/junit.xml

      - run:
          name: run parametric_shapes tests
          command: 
            pytest tests/test_parametric_shapes/ -v --cov=paramak --cov-append --cov-report term --cov-report xml --junitxml=test-reports/junit.xml

      - run:
          name: run parametric_components tests
          command: 
            pytest tests/test_parametric_components/ -v --cov=paramak --cov-append --cov-report term --cov-report xml --junitxml=test-reports/junit.xml

      - run:
          name: run parametric_reactors tests
          command: 
            pytest tests/test_parametric_reactors/ -v --cov=paramak --cov-append --cov-report term --cov-report xml --junitxml=test-reports/junit.xml

      - run:
          name: run neutronics tests
          command: 
            pytest tests/test_parametric_neutronics/ -v --cov=paramak --cov-append --cov-report term --cov-report xml --junitxml=test-reports/junit.xml

      - run:
          name: run example shape tests
          command: 
            pytest tests/test_example_shapes.py -v --cov=paramak --cov-append --cov-report term --cov-report xml --junitxml=test-reports/junit.xml

      - run:
          name: run example component tests
          command: 
            pytest tests/test_example_components.py -v --cov=paramak --cov-append --cov-report term --cov-report xml --junitxml=test-reports/junit.xml

      - run:
          name: run example reactor tests
          command: 
            pytest tests/test_example_reactors.py -v --cov=paramak --cov-append --cov-report term --cov-report xml --junitxml=test-reports/junit.xml

      - store_test_results:
          path: test-reports

      - run: bash <(curl -s https://codecov.io/bash)
  # @pullrequest we can't find a way of getting this next part to work, any hints appreciated
  # the following jobs fail on the publish to Dockerhub step. This may be due to a bad authentification
  # build-deploy-master:
  #   environment:
  #     IMAGE_NAME: openmcworkshop/paramak
  #   docker:
  #     - image: circleci/buildpack-deps:stretch
  #       auth:
  #         username: $DOCKERHUB_USERNAME
  #         password: $DOCKERHUB_TOKEN
  #   steps:
  #     - checkout
  #     - setup_remote_docker
  #     - run:
  #         name: Build Docker image
  #         command: docker build -t $IMAGE_NAME .
  #     - run:
  #         name: Publish Docker Image to Docker Hub
  #         command: |
  #           docker login
  #           docker push $IMAGE_NAME
  # build-deploy-dev:
  #   environment:
  #     IMAGE_NAME: openmcworkshop/paramak
  #   docker:
  #     - image: circleci/buildpack-deps:stretch
  #       auth:
  #         username: $DOCKERHUB_USERNAME
  #         password: $DOCKERHUB_TOKEN
  #   steps:
  #     - checkout
  #     - setup_remote_docker
  #     - run:
  #         name: Build Docker image
  #         command: docker build -t $IMAGE_NAME:dev .
  #     - run:
  #         name: Publish Docker Image to Docker Hub
  #         command: |
  #           docker push $IMAGE_NAME:dev

workflows:
  version: 2
  test-build-deploy:
    jobs:
      - build
      # - test
      # - build-deploy-master:
      #     requires:
      #       - test
      #     filters:
      #       branches:
      #         only: master
      # - build-deploy-dev:
      #     requires:
      #       - test
      #     filters:
      #       branches:
      #         only: develop<|MERGE_RESOLUTION|>--- conflicted
+++ resolved
@@ -7,11 +7,7 @@
   # test:
   build:
     docker:
-<<<<<<< HEAD
-      - image: ukaea/paramak:dependances
-=======
       - image: ukaea/paramak:dependencies
->>>>>>> e65fa605
     steps:
       - checkout
       - run:
