# Python CircleCI 2.0 configuration file
##
# Check https://circleci.com/docs/2.0/language-python/ for more details


version: 2
jobs:
  build-docker:
    environment:
      IMAGE_NAME: openmcworkshop/paramak
    docker:
      - image: circleci/buildpack-deps:stretch
    steps:
      - checkout
      - setup_remote_docker
      - run:
          name: Build Docker image
          command: |
            docker build -t $IMAGE_NAME:$CIRCLE_SHA1 --build-arg include_neutronics=true --build-arg cq_version=master .
      - run:
          name: Publish Docker Image to Docker Hub
          command: |
            echo "$DOCKERHUB_TOKEN" | docker login -u "$DOCKERHUB_USERNAME" --password-stdin
            
            docker push $IMAGE_NAME:$CIRCLE_SHA1

  test:
    environment:
      IMAGE_NAME: openmcworkshop/paramak
    docker:
      - image: $IMAGE_NAME:$CIRCLE_SHA1
    working_directory: ../
    steps:
      - run:
          name: run utils tests
          command: 

            pytest tests/test_utils.py -v --cov=paramak --cov-report term --cov-report html:htmlcov --cov-report xml --junitxml=test-reports/junit.xml
      - run:
          name: run shape tests
          command: 

            pytest tests/test_Shape.py -v --cov=paramak --cov-append --cov-report term --cov-report html:htmlcov --cov-report xml --junitxml=test-reports/junit.xml

      - run:
          name: run Reactor tests
          command: 

            pytest tests/test_Reactor.py -v --cov=paramak --cov-append --cov-report term --cov-report html:htmlcov --cov-report xml --junitxml=test-reports/junit.xml

      - run:
          name: run parametric_shapes tests
          command: 

            pytest tests/test_parametric_shapes/ -v --cov=paramak --cov-append --cov-report term --cov-report html:htmlcov --cov-report xml --junitxml=test-reports/junit.xml

      - run:
          name: run parametric_components tests
          command: 

            pytest tests/test_parametric_components/ -v --cov=paramak --cov-append --cov-report term --cov-report html:htmlcov --cov-report xml --junitxml=test-reports/junit.xml

      - run:
          name: run example shape tests
          command: 

            pytest tests/test_example_shapes.py -v --cov=paramak --cov-append --cov-report term --cov-report html:htmlcov --cov-report xml --junitxml=test-reports/junit.xml

      - run:
          name: run example component tests
          command: 

            pytest tests/test_example_components.py -v --cov=paramak --cov-append --cov-report term --cov-report html:htmlcov --cov-report xml --junitxml=test-reports/junit.xml
      - run:
          name: run example reactor tests
          command: 

            pytest tests/test_example_reactors.py -v --cov=paramak --cov-append --cov-report term --cov-report html:htmlcov --cov-report xml --junitxml=test-reports/junit.xml

      - run:
          name: run parametric_reactors tests
          command: 

            pytest tests/test_parametric_reactors/ -v --cov=paramak --cov-append --cov-report term --cov-report html:htmlcov --cov-report xml --junitxml=test-reports/junit.xml

      # TODO once the open-source neutronics workflow is more stable include these tests
      # - run:
      #     name: run neutronics tests
      #     command: 

      #       pytest tests/test_parametric_neutronics/ -v --cov=paramak --cov-append --cov-report term --cov-report html:htmlcov --cov-report xml --junitxml=test-reports/junit.xml

      - store_test_results:
          path: test-reports

      - store_artifacts:
          path: test-reports
      - run: apt-get install curl
      - run: curl -s https://codecov.io/bash | bash

  del-docker:
    environment:
      IMAGE_NAME: openmcworkshop/paramak
    docker:
      - image: circleci/buildpack-deps:stretch
    steps:
      - setup_remote_docker
      - run:
          name: del temp Docker image
          command: |
            echo "$DOCKERHUB_TOKEN" | docker login -u "$DOCKERHUB_USERNAME" --password-stdin
            
            docker rmi $IMAGE_NAME:$CIRCLE_SHA1

workflows:
  version: 2
  build-test:
    jobs:
      - build-docker
      - test:
          requires:
            - build-docker
<<<<<<< HEAD
      - del-docker:
          requires:
            - build-docker
=======
      - del-docker
>>>>>>> 5b932fa0
<|MERGE_RESOLUTION|>--- conflicted
+++ resolved
@@ -120,10 +120,6 @@
       - test:
           requires:
             - build-docker
-<<<<<<< HEAD
       - del-docker:
           requires:
-            - build-docker
-=======
-      - del-docker
->>>>>>> 5b932fa0
+            - build-docker