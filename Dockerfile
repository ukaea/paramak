--- conflicted
+++ resolved
@@ -51,12 +51,8 @@
 
 # Installing CadQuery release
 RUN if [ "$cq_version" = "release" ] ; \
-<<<<<<< HEAD
-    then conda install -c conda-forge -c cadquery cadquery="$cq_version" ; \
-=======
     then  echo installing with cq_version=release ; \
     conda install -c conda-forge -c cadquery cadquery=2 ; \
->>>>>>> 6f5695dd
     conda install jupyter -y --quiet ; \
     conda clean -afy ; \
     fi
