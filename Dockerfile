# This dockerfile can be built in a few different ways.

# Building using the latest release version of CadQuery (default)
# Run command from within the base repository directory
# docker build -t ukaea/paramak .
# or using the build arguments
# docker build -t ukaea/paramak --build-arg cq_version=2 .

# Building using master branch version of CadQuery.
# Run with the following command for terminal access
# docker build -t ukaea/paramak --build-arg cq_version=master .

# Building using the latest release version of CadQuery (default) and MOAB.
# Run command from within the base repository directory
# docker build -t ukaea/paramak --build-arg include_neutronics=true  --build-arg cq_version=master .

# Building using the master version of CadQuery and MOAB.
# Run command from within the base repository directory
# docker build -t ukaea/paramak --build-arg include_neutronics=true --build-arg cq_version=master .

# This dockerfile can be run in a few different ways.

# Run with the following command for a jupyter notebook interface
# docker run -it ukaea/paramak .

# Run with the following command for a jupyter notebook interface
# docker run -p 8888:8888 ukaea/paramak /bin/bash -c "jupyter notebook --notebook-dir=/examples --ip='*' --port=8888 --no-browser --allow-root"


# test with the folowing command
# docker run --rm ukaea/paramak pytest /tests

FROM continuumio/miniconda3

# By default this Dockerfile builds with the latest release of CadQuery 2
ARG cq_version=2
ARG include_neutronics=false

ENV LANG=C.UTF-8 LC_ALL=C.UTF-8

RUN apt-get update -y && \
    apt-get upgrade -y

RUN apt-get install -y libgl1-mesa-glx libgl1-mesa-dev libglu1-mesa-dev \
                       freeglut3-dev libosmesa6 libosmesa6-dev \
                       libgles2-mesa-dev && \
                       apt-get clean

# Installing CadQuery
# jupyter is installed before cadquery to avoid a conflict
RUN echo installing CadQuery version $cq_version && \
    conda install jupyter -y --quiet && \
    conda install -c cadquery -c conda-forge cadquery="$cq_version" && \
    conda clean -afy

# Install neutronics dependencies from Debian package manager
RUN if [ "$include_neutronics" = "true" ] ; \
    then echo installing with include_neutronics=true ; \
         apt-get install -y \
            wget git gfortran g++ cmake \
            mpich libmpich-dev libhdf5-serial-dev libhdf5-mpich-dev \
            imagemagick ; \
    fi

<<<<<<< HEAD
# Installing CadQuery release
RUN if [ "$cq_version" = "release" ] ; \
    then  echo installing with cq_version=release ; \
    conda install -c conda-forge -c cadquery cadquery=2 ; \
    conda install jupyter -y --quiet ; \
    conda clean -afy ; \
    fi

# Installing CadQuery master
# jupyter is installed before cadquery master version to avoid a conflict
RUN if [ "$cq_version" = "master" ] ; \
    then conda install jupyter -y --quiet ; \
    conda clean -afy ; \
    conda install -c cadquery -c conda-forge cadquery="$cq_version" ; \
    conda clean -afy ; \
    fi

=======
>>>>>>> 75759af0
# install addition packages required for MOAB
RUN if [ "$include_neutronics" = "true" ] ; \
    then echo installing with include_neutronics=true ; \
    apt-get --yes install libeigen3-dev ; \
    apt-get --yes install libblas-dev ; \
    apt-get --yes install liblapack-dev ; \
    apt-get --yes install libnetcdf-dev ; \
    apt-get --yes install libtbb-dev ; \
    apt-get --yes install libglfw3-dev ; \
    fi

# Clone and install MOAB
RUN if [ "$include_neutronics" = "true" ] ; \
    then pip install --upgrade numpy cython ; \
    mkdir MOAB ; \
    cd MOAB ; \
    mkdir build ; \
    git clone  --single-branch --branch develop https://bitbucket.org/fathomteam/moab/ ; \
    cd build ; \
    cmake ../moab -DENABLE_HDF5=ON \
                -DENABLE_NETCDF=ON \
                -DBUILD_SHARED_LIBS=OFF \
                -DENABLE_FORTRAN=OFF \
                -DCMAKE_INSTALL_PREFIX=/MOAB ; \
    make -j2 ; \
    make -j2  install ; \
    rm -rf * ; \
    cmake ../moab -DBUILD_SHARED_LIBS=ON \
                -DENABLE_HDF5=ON \
                -DENABLE_PYMOAB=ON \
                -DENABLE_BLASLAPACK=OFF \
                -DENABLE_FORTRAN=OFF \
                -DCMAKE_INSTALL_PREFIX=/MOAB ; \
    make -j2  ; \
    make -j2  install ; \
    cd pymoab ; \
    bash install.sh ; \
    python setup.py install ; \
    fi


COPY requirements.txt requirements.txt
# includes optional dependancies like neutronics_material_maker
RUN pip install -r requirements.txt

# Copy over the source code, examples and tests
COPY paramak paramak/
COPY examples examples/
COPY setup.py setup.py
COPY tests tests/
COPY README.md README.md

# using setup.py instead of pip due to https://github.com/pypa/pip/issues/5816
RUN python setup.py install

WORKDIR examples<|MERGE_RESOLUTION|>--- conflicted
+++ resolved
@@ -62,26 +62,6 @@
             imagemagick ; \
     fi
 
-<<<<<<< HEAD
-# Installing CadQuery release
-RUN if [ "$cq_version" = "release" ] ; \
-    then  echo installing with cq_version=release ; \
-    conda install -c conda-forge -c cadquery cadquery=2 ; \
-    conda install jupyter -y --quiet ; \
-    conda clean -afy ; \
-    fi
-
-# Installing CadQuery master
-# jupyter is installed before cadquery master version to avoid a conflict
-RUN if [ "$cq_version" = "master" ] ; \
-    then conda install jupyter -y --quiet ; \
-    conda clean -afy ; \
-    conda install -c cadquery -c conda-forge cadquery="$cq_version" ; \
-    conda clean -afy ; \
-    fi
-
-=======
->>>>>>> 75759af0
 # install addition packages required for MOAB
 RUN if [ "$include_neutronics" = "true" ] ; \
     then echo installing with include_neutronics=true ; \
