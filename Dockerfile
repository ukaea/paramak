--- conflicted
+++ resolved
@@ -110,16 +110,12 @@
     python setup.py install ; \
     fi
 
-<<<<<<< HEAD
+
 COPY requirements.txt requirements.txt
 # includes optional dependancies like neutronics_material_maker
 RUN pip install -r requirements.txt
 
 # Copy over the source code, examples and tests
-=======
-
-# Copy over the source code
->>>>>>> 250881eb
 COPY paramak paramak/
 COPY examples examples/
 COPY setup.py setup.py
