--- conflicted
+++ resolved
@@ -1,25 +1,16 @@
 # This dockerfile can be built in a few different ways.
 
-<<<<<<< HEAD
-# Building using the latest release version of CadQuery (default).
-# Run command from within the base repository directory
-# docker build -t ukaea/paramak
-=======
 # Building using the latest release version of CadQuery (default)
 # Run command from within the base repository directory
 # docker build -t ukaea/paramak .
->>>>>>> 95e869aa
 
 # Building using master branch version of CadQuery.
 # Run with the following command for terminal access
 # docker build -t ukaea/paramak --build-arg cq_version=master .
 
-<<<<<<< HEAD
-=======
 # Building using the latest release version of CadQuery (default) and MOAB.
 # Run command from within the base repository directory
 # docker build -t ukaea/paramak --build-arg include_neutronics=true .
->>>>>>> 95e869aa
 
 # This dockerfile can be run in a few different ways.
 
@@ -37,10 +28,8 @@
 
 # By default this Dockerfile builds with the latest release of CadQuery 2
 ARG cq_version=release
-<<<<<<< HEAD
-=======
 ARG include_neutronics=false
->>>>>>> 95e869aa
+
 
 ENV LANG=C.UTF-8 LC_ALL=C.UTF-8
 
@@ -52,21 +41,6 @@
                        libgles2-mesa-dev && \
                        apt-get clean
 
-<<<<<<< HEAD
-# Installing CadQuery release
-RUN if [ "$cq_version" = "release" ] ; \
-    conda install -c conda-forge -c cadquery cadquery=2 ; \
-    conda install jupyter -y --quiet ; \
-    conda clean -afy
-
-# Installing CadQuery master
-# jupyter is installed before cadquery master version to avoid a conflict
-RUN if [ "$cq_version" = "master" ] ; \
-    conda install jupyter -y --quiet ; \
-    conda clean -afy ; \
-    conda install -c cadquery -c conda-forge cadquery=master ; \
-    conda clean -afy
-=======
 # Install neutronics dependencies from Debian package manager
 RUN if [ "$include_neutronics" = "true" ] ; \
     then apt-get install -y \
@@ -129,7 +103,7 @@
     bash install.sh ; \
     python setup.py install ; \
     fi
->>>>>>> 95e869aa
+
 
 # Copy over the source code
 COPY paramak paramak/
