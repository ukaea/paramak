--- conflicted
+++ resolved
@@ -131,11 +131,6 @@
     python setup.py install ; \
     fi
 
-<<<<<<< HEAD
-ENV PATH="/MOAB/build/bin:${PATH}"
-
-=======
->>>>>>> 28bd9f30
 # Clone and install Double-Down
 RUN if [ "$include_neutronics" = "true" ] ; \
     then git clone --single-branch --branch main https://github.com/pshriwise/double-down.git ; \
