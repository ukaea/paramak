# This dockerfile can be built in a few different ways.

# Building using the latest release version of CadQuery (default).
# Run command from within the base repository directory
# docker build -t ukaea/paramak

# Building using master branch version of CadQuery.
# Run with the following command for terminal access
# docker build -t ukaea/paramak --build-arg cq_version=master .

<<<<<<< HEAD

# This dockerfile can be run in a few different ways.

# Run with the following command for a jupyter notebook interface
# docker run -it ukaea/paramak .

# Run with the following command for a jupyter notebook interface
# docker run -p 8888:8888 ukaea/paramak /bin/bash -c "jupyter notebook --notebook-dir=/examples --ip='*' --port=8888 --no-browser --allow-root"
=======
# Run with the following command for jupyter notebook interface
# sudo docker run -p 8888:8888 ukaea/paramak /bin/bash -c "jupyter notebook --notebook-dir=/examples --ip='*' --port=8888 --no-browser --allow-root"
>>>>>>> 3ec90a46

# test with the folowing command
# docker run --rm ukaea/paramak pytest /tests

FROM continuumio/miniconda3

# By default this Dockerfile builds with the latest release of CadQuery 2
ARG cq_version=release

ENV LANG=C.UTF-8 LC_ALL=C.UTF-8

RUN apt-get --yes update

RUN apt-get install -y libgl1-mesa-glx libgl1-mesa-dev libglu1-mesa-dev \
                       freeglut3-dev libosmesa6 libosmesa6-dev \
                       libgles2-mesa-dev && \
                       apt-get clean

<<<<<<< HEAD
# Installing CadQuery release
RUN if [ "$cq_version" = "release" ] ; \
    conda install -c conda-forge -c cadquery cadquery=2 ; \
    conda install jupyter -y --quiet ; \
    conda clean -afy

# Installing CadQuery master
# jupyter is installed before cadquery master version to avoid a conflict
RUN if [ "$cq_version" = "master" ] ; \
    conda install jupyter -y --quiet ; \
    conda clean -afy ; \
    conda install -c cadquery -c conda-forge cadquery=master ; \
=======
# # appears to work best if jupyter is installed before cadquery master version
# RUN conda install jupyter -y --quiet && \
#     conda clean -afy

# # cadquery version set to master to fix paramak issue 445
# RUN conda install -c cadquery -c conda-forge cadquery=master && \
#     conda clean -afy

# TODO move back to version 2. when the next CADQuery release happens
RUN conda install -c conda-forge -c cadquery cadquery=2 && \
    conda install jupyter -y --quiet && \
>>>>>>> 3ec90a46
    conda clean -afy

# Copy over the source code
COPY paramak paramak/
COPY examples examples/
COPY setup.py setup.py
COPY requirements.txt requirements.txt
COPY README.md README.md
COPY tests tests/

# includes optional dependancies like neutronics_material_maker
RUN pip install -r requirements.txt

# using setup.py instead of pip due to https://github.com/pypa/pip/issues/5816
RUN python setup.py install

WORKDIR examples<|MERGE_RESOLUTION|>--- conflicted
+++ resolved
@@ -8,7 +8,6 @@
 # Run with the following command for terminal access
 # docker build -t ukaea/paramak --build-arg cq_version=master .
 
-<<<<<<< HEAD
 
 # This dockerfile can be run in a few different ways.
 
@@ -17,10 +16,7 @@
 
 # Run with the following command for a jupyter notebook interface
 # docker run -p 8888:8888 ukaea/paramak /bin/bash -c "jupyter notebook --notebook-dir=/examples --ip='*' --port=8888 --no-browser --allow-root"
-=======
-# Run with the following command for jupyter notebook interface
-# sudo docker run -p 8888:8888 ukaea/paramak /bin/bash -c "jupyter notebook --notebook-dir=/examples --ip='*' --port=8888 --no-browser --allow-root"
->>>>>>> 3ec90a46
+
 
 # test with the folowing command
 # docker run --rm ukaea/paramak pytest /tests
@@ -39,7 +35,6 @@
                        libgles2-mesa-dev && \
                        apt-get clean
 
-<<<<<<< HEAD
 # Installing CadQuery release
 RUN if [ "$cq_version" = "release" ] ; \
     conda install -c conda-forge -c cadquery cadquery=2 ; \
@@ -52,19 +47,6 @@
     conda install jupyter -y --quiet ; \
     conda clean -afy ; \
     conda install -c cadquery -c conda-forge cadquery=master ; \
-=======
-# # appears to work best if jupyter is installed before cadquery master version
-# RUN conda install jupyter -y --quiet && \
-#     conda clean -afy
-
-# # cadquery version set to master to fix paramak issue 445
-# RUN conda install -c cadquery -c conda-forge cadquery=master && \
-#     conda clean -afy
-
-# TODO move back to version 2. when the next CADQuery release happens
-RUN conda install -c conda-forge -c cadquery cadquery=2 && \
-    conda install jupyter -y --quiet && \
->>>>>>> 3ec90a46
     conda clean -afy
 
 # Copy over the source code
